/*
 * Copyright (c) 2004-2005 The Regents of The University of Michigan
 * All rights reserved.
 *
 * Redistribution and use in source and binary forms, with or without
 * modification, are permitted provided that the following conditions are
 * met: redistributions of source code must retain the above copyright
 * notice, this list of conditions and the following disclaimer;
 * redistributions in binary form must reproduce the above copyright
 * notice, this list of conditions and the following disclaimer in the
 * documentation and/or other materials provided with the distribution;
 * neither the name of the copyright holders nor the names of its
 * contributors may be used to endorse or promote products derived from
 * this software without specific prior written permission.
 *
 * THIS SOFTWARE IS PROVIDED BY THE COPYRIGHT HOLDERS AND CONTRIBUTORS
 * "AS IS" AND ANY EXPRESS OR IMPLIED WARRANTIES, INCLUDING, BUT NOT
 * LIMITED TO, THE IMPLIED WARRANTIES OF MERCHANTABILITY AND FITNESS FOR
 * A PARTICULAR PURPOSE ARE DISCLAIMED. IN NO EVENT SHALL THE COPYRIGHT
 * OWNER OR CONTRIBUTORS BE LIABLE FOR ANY DIRECT, INDIRECT, INCIDENTAL,
 * SPECIAL, EXEMPLARY, OR CONSEQUENTIAL DAMAGES (INCLUDING, BUT NOT
 * LIMITED TO, PROCUREMENT OF SUBSTITUTE GOODS OR SERVICES; LOSS OF USE,
 * DATA, OR PROFITS; OR BUSINESS INTERRUPTION) HOWEVER CAUSED AND ON ANY
 * THEORY OF LIABILITY, WHETHER IN CONTRACT, STRICT LIABILITY, OR TORT
 * (INCLUDING NEGLIGENCE OR OTHERWISE) ARISING IN ANY WAY OUT OF THE USE
 * OF THIS SOFTWARE, EVEN IF ADVISED OF THE POSSIBILITY OF SUCH DAMAGE.
 */

/** @file
 * Device module for modelling the National Semiconductor
 * DP83820 ethernet controller.  Does not support priority queueing
 */
#include <cstdio>
#include <deque>
#include <string>

#include "base/inet.hh"
#include "cpu/exec_context.hh"
#include "dev/etherlink.hh"
#include "dev/ns_gige.hh"
#include "dev/pciconfigall.hh"
#include "mem/bus/bus.hh"
#include "mem/bus/dma_interface.hh"
#include "mem/bus/pio_interface.hh"
#include "mem/bus/pio_interface_impl.hh"
#include "mem/functional/memory_control.hh"
#include "mem/functional/physical.hh"
#include "sim/builder.hh"
#include "sim/debug.hh"
#include "sim/host.hh"
#include "sim/stats.hh"
#include "targetarch/vtophys.hh"

const char *NsRxStateStrings[] =
{
    "rxIdle",
    "rxDescRefr",
    "rxDescRead",
    "rxFifoBlock",
    "rxFragWrite",
    "rxDescWrite",
    "rxAdvance"
};

const char *NsTxStateStrings[] =
{
    "txIdle",
    "txDescRefr",
    "txDescRead",
    "txFifoBlock",
    "txFragRead",
    "txDescWrite",
    "txAdvance"
};

const char *NsDmaState[] =
{
    "dmaIdle",
    "dmaReading",
    "dmaWriting",
    "dmaReadWaiting",
    "dmaWriteWaiting"
};

using namespace std;
using namespace Net;

///////////////////////////////////////////////////////////////////////
//
// NSGigE PCI Device
//
NSGigE::NSGigE(Params *p)
    : PciDev(p), ioEnable(false),
      txFifo(p->tx_fifo_size), rxFifo(p->rx_fifo_size),
      txPacket(0), rxPacket(0), txPacketBufPtr(NULL), rxPacketBufPtr(NULL),
      txXferLen(0), rxXferLen(0), clock(p->clock),
      txState(txIdle), txEnable(false), CTDD(false),
      txFragPtr(0), txDescCnt(0), txDmaState(dmaIdle), rxState(rxIdle),
      rxEnable(false), CRDD(false), rxPktBytes(0),
      rxFragPtr(0), rxDescCnt(0), rxDmaState(dmaIdle), extstsEnable(false),
      eepromState(eepromStart), rxDmaReadEvent(this), rxDmaWriteEvent(this),
      txDmaReadEvent(this), txDmaWriteEvent(this),
      dmaDescFree(p->dma_desc_free), dmaDataFree(p->dma_data_free),
      txDelay(p->tx_delay), rxDelay(p->rx_delay),
      rxKickTick(0), rxKickEvent(this), txKickTick(0), txKickEvent(this),
      txEvent(this), rxFilterEnable(p->rx_filter), acceptBroadcast(false),
      acceptMulticast(false), acceptUnicast(false),
      acceptPerfect(false), acceptArp(false), multicastHashEnable(false),
      physmem(p->pmem), intrTick(0), cpuPendingIntr(false),
      intrEvent(0), interface(0)
{
    if (p->header_bus) {
        pioInterface = newPioInterface(name(), p->hier,
                                       p->header_bus, this,
                                       &NSGigE::cacheAccess);

        pioLatency = p->pio_latency * p->header_bus->clockRate;

        if (p->payload_bus)
            dmaInterface = new DMAInterface<Bus>(name() + ".dma",
                                                 p->header_bus,
                                                 p->payload_bus, 1,
                                                 p->dma_no_allocate);
        else
            dmaInterface = new DMAInterface<Bus>(name() + ".dma",
                                                 p->header_bus,
                                                 p->header_bus, 1,
                                                 p->dma_no_allocate);
    } else if (p->payload_bus) {
        pioInterface = newPioInterface(name(), p->hier,
                                       p->payload_bus, this,
                                       &NSGigE::cacheAccess);

        pioLatency = p->pio_latency * p->payload_bus->clockRate;

        dmaInterface = new DMAInterface<Bus>(name() + ".dma",
                                             p->payload_bus,
                                             p->payload_bus, 1,
                                             p->dma_no_allocate);
    }


    intrDelay = p->intr_delay;
    dmaReadDelay = p->dma_read_delay;
    dmaWriteDelay = p->dma_write_delay;
    dmaReadFactor = p->dma_read_factor;
    dmaWriteFactor = p->dma_write_factor;

    regsReset();
    memcpy(&rom.perfectMatch, p->eaddr.bytes(), ETH_ADDR_LEN);
}

NSGigE::~NSGigE()
{}

void
NSGigE::regStats()
{
    txBytes
        .name(name() + ".txBytes")
        .desc("Bytes Transmitted")
        .prereq(txBytes)
        ;

    rxBytes
        .name(name() + ".rxBytes")
        .desc("Bytes Received")
        .prereq(rxBytes)
        ;

    txPackets
        .name(name() + ".txPackets")
        .desc("Number of Packets Transmitted")
        .prereq(txBytes)
        ;

    rxPackets
        .name(name() + ".rxPackets")
        .desc("Number of Packets Received")
        .prereq(rxBytes)
        ;

    txIpChecksums
        .name(name() + ".txIpChecksums")
        .desc("Number of tx IP Checksums done by device")
        .precision(0)
        .prereq(txBytes)
        ;

    rxIpChecksums
        .name(name() + ".rxIpChecksums")
        .desc("Number of rx IP Checksums done by device")
        .precision(0)
        .prereq(rxBytes)
        ;

    txTcpChecksums
        .name(name() + ".txTcpChecksums")
        .desc("Number of tx TCP Checksums done by device")
        .precision(0)
        .prereq(txBytes)
        ;

    rxTcpChecksums
        .name(name() + ".rxTcpChecksums")
        .desc("Number of rx TCP Checksums done by device")
        .precision(0)
        .prereq(rxBytes)
        ;

    txUdpChecksums
        .name(name() + ".txUdpChecksums")
        .desc("Number of tx UDP Checksums done by device")
        .precision(0)
        .prereq(txBytes)
        ;

    rxUdpChecksums
        .name(name() + ".rxUdpChecksums")
        .desc("Number of rx UDP Checksums done by device")
        .precision(0)
        .prereq(rxBytes)
        ;

    descDmaReads
        .name(name() + ".descDMAReads")
        .desc("Number of descriptors the device read w/ DMA")
        .precision(0)
        ;

    descDmaWrites
        .name(name() + ".descDMAWrites")
        .desc("Number of descriptors the device wrote w/ DMA")
        .precision(0)
        ;

    descDmaRdBytes
        .name(name() + ".descDmaReadBytes")
        .desc("number of descriptor bytes read w/ DMA")
        .precision(0)
        ;

   descDmaWrBytes
        .name(name() + ".descDmaWriteBytes")
        .desc("number of descriptor bytes write w/ DMA")
        .precision(0)
        ;

    txBandwidth
        .name(name() + ".txBandwidth")
        .desc("Transmit Bandwidth (bits/s)")
        .precision(0)
        .prereq(txBytes)
        ;

    rxBandwidth
        .name(name() + ".rxBandwidth")
        .desc("Receive Bandwidth (bits/s)")
        .precision(0)
        .prereq(rxBytes)
        ;

    totBandwidth
        .name(name() + ".totBandwidth")
        .desc("Total Bandwidth (bits/s)")
        .precision(0)
        .prereq(totBytes)
        ;

    totPackets
        .name(name() + ".totPackets")
        .desc("Total Packets")
        .precision(0)
        .prereq(totBytes)
        ;

    totBytes
        .name(name() + ".totBytes")
        .desc("Total Bytes")
        .precision(0)
        .prereq(totBytes)
        ;

    totPacketRate
        .name(name() + ".totPPS")
        .desc("Total Tranmission Rate (packets/s)")
        .precision(0)
        .prereq(totBytes)
        ;

    txPacketRate
        .name(name() + ".txPPS")
        .desc("Packet Tranmission Rate (packets/s)")
        .precision(0)
        .prereq(txBytes)
        ;

    rxPacketRate
        .name(name() + ".rxPPS")
        .desc("Packet Reception Rate (packets/s)")
        .precision(0)
        .prereq(rxBytes)
        ;

    postedSwi
        .name(name() + ".postedSwi")
        .desc("number of software interrupts posted to CPU")
        .precision(0)
        ;

    totalSwi
        .name(name() + ".totalSwi")
        .desc("number of total Swi written to ISR")
        .precision(0)
        ;

    coalescedSwi
        .name(name() + ".coalescedSwi")
        .desc("average number of Swi's coalesced into each post")
        .precision(0)
        ;

    postedRxIdle
        .name(name() + ".postedRxIdle")
        .desc("number of rxIdle interrupts posted to CPU")
        .precision(0)
        ;

    totalRxIdle
        .name(name() + ".totalRxIdle")
        .desc("number of total RxIdle written to ISR")
        .precision(0)
        ;

    coalescedRxIdle
        .name(name() + ".coalescedRxIdle")
        .desc("average number of RxIdle's coalesced into each post")
        .precision(0)
        ;

    postedRxOk
        .name(name() + ".postedRxOk")
        .desc("number of RxOk interrupts posted to CPU")
        .precision(0)
        ;

    totalRxOk
        .name(name() + ".totalRxOk")
        .desc("number of total RxOk written to ISR")
        .precision(0)
        ;

    coalescedRxOk
        .name(name() + ".coalescedRxOk")
        .desc("average number of RxOk's coalesced into each post")
        .precision(0)
        ;

    postedRxDesc
        .name(name() + ".postedRxDesc")
        .desc("number of RxDesc interrupts posted to CPU")
        .precision(0)
        ;

    totalRxDesc
        .name(name() + ".totalRxDesc")
        .desc("number of total RxDesc written to ISR")
        .precision(0)
        ;

    coalescedRxDesc
        .name(name() + ".coalescedRxDesc")
        .desc("average number of RxDesc's coalesced into each post")
        .precision(0)
        ;

    postedTxOk
        .name(name() + ".postedTxOk")
        .desc("number of TxOk interrupts posted to CPU")
        .precision(0)
        ;

    totalTxOk
        .name(name() + ".totalTxOk")
        .desc("number of total TxOk written to ISR")
        .precision(0)
        ;

    coalescedTxOk
        .name(name() + ".coalescedTxOk")
        .desc("average number of TxOk's coalesced into each post")
        .precision(0)
        ;

    postedTxIdle
        .name(name() + ".postedTxIdle")
        .desc("number of TxIdle interrupts posted to CPU")
        .precision(0)
        ;

    totalTxIdle
        .name(name() + ".totalTxIdle")
        .desc("number of total TxIdle written to ISR")
        .precision(0)
        ;

    coalescedTxIdle
        .name(name() + ".coalescedTxIdle")
        .desc("average number of TxIdle's coalesced into each post")
        .precision(0)
        ;

    postedTxDesc
        .name(name() + ".postedTxDesc")
        .desc("number of TxDesc interrupts posted to CPU")
        .precision(0)
        ;

    totalTxDesc
        .name(name() + ".totalTxDesc")
        .desc("number of total TxDesc written to ISR")
        .precision(0)
        ;

    coalescedTxDesc
        .name(name() + ".coalescedTxDesc")
        .desc("average number of TxDesc's coalesced into each post")
        .precision(0)
        ;

    postedRxOrn
        .name(name() + ".postedRxOrn")
        .desc("number of RxOrn posted to CPU")
        .precision(0)
        ;

    totalRxOrn
        .name(name() + ".totalRxOrn")
        .desc("number of total RxOrn written to ISR")
        .precision(0)
        ;

    coalescedRxOrn
        .name(name() + ".coalescedRxOrn")
        .desc("average number of RxOrn's coalesced into each post")
        .precision(0)
        ;

    coalescedTotal
        .name(name() + ".coalescedTotal")
        .desc("average number of interrupts coalesced into each post")
        .precision(0)
        ;

    postedInterrupts
        .name(name() + ".postedInterrupts")
        .desc("number of posts to CPU")
        .precision(0)
        ;

    droppedPackets
        .name(name() + ".droppedPackets")
        .desc("number of packets dropped")
        .precision(0)
        ;

    coalescedSwi = totalSwi / postedInterrupts;
    coalescedRxIdle = totalRxIdle / postedInterrupts;
    coalescedRxOk = totalRxOk / postedInterrupts;
    coalescedRxDesc = totalRxDesc / postedInterrupts;
    coalescedTxOk = totalTxOk / postedInterrupts;
    coalescedTxIdle = totalTxIdle / postedInterrupts;
    coalescedTxDesc = totalTxDesc / postedInterrupts;
    coalescedRxOrn = totalRxOrn / postedInterrupts;

    coalescedTotal = (totalSwi + totalRxIdle + totalRxOk + totalRxDesc +
                      totalTxOk + totalTxIdle + totalTxDesc +
                      totalRxOrn) / postedInterrupts;

    txBandwidth = txBytes * Stats::constant(8) / simSeconds;
    rxBandwidth = rxBytes * Stats::constant(8) / simSeconds;
    totBandwidth = txBandwidth + rxBandwidth;
    totBytes = txBytes + rxBytes;
    totPackets = txPackets + rxPackets;

    txPacketRate = txPackets / simSeconds;
    rxPacketRate = rxPackets / simSeconds;
}

/**
 * This is to read the PCI general configuration registers
 */
void
NSGigE::readConfig(int offset, int size, uint8_t *data)
{
    if (offset < PCI_DEVICE_SPECIFIC)
        PciDev::readConfig(offset, size, data);
    else
        panic("Device specific PCI config space not implemented!\n");
}

/**
 * This is to write to the PCI general configuration registers
 */
void
NSGigE::writeConfig(int offset, int size, const uint8_t* data)
{
    if (offset < PCI_DEVICE_SPECIFIC)
        PciDev::writeConfig(offset, size, data);
    else
        panic("Device specific PCI config space not implemented!\n");

    // Need to catch writes to BARs to update the PIO interface
    switch (offset) {
        // seems to work fine without all these PCI settings, but i
        // put in the IO to double check, an assertion will fail if we
        // need to properly implement it
      case PCI_COMMAND:
        if (config.data[offset] & PCI_CMD_IOSE)
            ioEnable = true;
        else
            ioEnable = false;

#if 0
        if (config.data[offset] & PCI_CMD_BME) {
            bmEnabled = true;
        }
        else {
            bmEnabled = false;
        }

        if (config.data[offset] & PCI_CMD_MSE) {
            memEnable = true;
        }
        else {
            memEnable = false;
        }
#endif
        break;

      case PCI0_BASE_ADDR0:
        if (BARAddrs[0] != 0) {
            if (pioInterface)
                pioInterface->addAddrRange(RangeSize(BARAddrs[0], BARSize[0]));

            BARAddrs[0] &= EV5::PAddrUncachedMask;
        }
        break;
      case PCI0_BASE_ADDR1:
        if (BARAddrs[1] != 0) {
            if (pioInterface)
                pioInterface->addAddrRange(RangeSize(BARAddrs[1], BARSize[1]));

            BARAddrs[1] &= EV5::PAddrUncachedMask;
        }
        break;
    }
}

/**
 * This reads the device registers, which are detailed in the NS83820
 * spec sheet
 */
Fault
NSGigE::read(MemReqPtr &req, uint8_t *data)
{
    assert(ioEnable);

    //The mask is to give you only the offset into the device register file
    Addr daddr = req->paddr & 0xfff;
    DPRINTF(EthernetPIO, "read  da=%#x pa=%#x va=%#x size=%d\n",
            daddr, req->paddr, req->vaddr, req->size);


    // there are some reserved registers, you can see ns_gige_reg.h and
    // the spec sheet for details
    if (daddr > LAST && daddr <=  RESERVED) {
        panic("Accessing reserved register");
    } else if (daddr > RESERVED && daddr <= 0x3FC) {
        readConfig(daddr & 0xff, req->size, data);
        return No_Fault;
    } else if (daddr >= MIB_START && daddr <= MIB_END) {
        // don't implement all the MIB's.  hopefully the kernel
        // doesn't actually DEPEND upon their values
        // MIB are just hardware stats keepers
        uint32_t &reg = *(uint32_t *) data;
        reg = 0;
        return No_Fault;
    } else if (daddr > 0x3FC)
        panic("Something is messed up!\n");

    switch (req->size) {
      case sizeof(uint32_t):
        {
            uint32_t &reg = *(uint32_t *)data;

            switch (daddr) {
              case CR:
                reg = regs.command;
                //these are supposed to be cleared on a read
                reg &= ~(CR_RXD | CR_TXD | CR_TXR | CR_RXR);
                break;

              case CFGR:
                reg = regs.config;
                break;

              case MEAR:
                reg = regs.mear;
                break;

              case PTSCR:
                reg = regs.ptscr;
                break;

              case ISR:
                reg = regs.isr;
                devIntrClear(ISR_ALL);
                break;

              case IMR:
                reg = regs.imr;
                break;

              case IER:
                reg = regs.ier;
                break;

              case IHR:
                reg = regs.ihr;
                break;

              case TXDP:
                reg = regs.txdp;
                break;

              case TXDP_HI:
                reg = regs.txdp_hi;
                break;

              case TX_CFG:
                reg = regs.txcfg;
                break;

              case GPIOR:
                reg = regs.gpior;
                break;

              case RXDP:
                reg = regs.rxdp;
                break;

              case RXDP_HI:
                reg = regs.rxdp_hi;
                break;

              case RX_CFG:
                reg = regs.rxcfg;
                break;

              case PQCR:
                reg = regs.pqcr;
                break;

              case WCSR:
                reg = regs.wcsr;
                break;

              case PCR:
                reg = regs.pcr;
                break;

                // see the spec sheet for how RFCR and RFDR work
                // basically, you write to RFCR to tell the machine
                // what you want to do next, then you act upon RFDR,
                // and the device will be prepared b/c of what you
                // wrote to RFCR
              case RFCR:
                reg = regs.rfcr;
                break;

              case RFDR:
                uint16_t rfaddr = (uint16_t)(regs.rfcr & RFCR_RFADDR);
                switch (rfaddr) {
                  // Read from perfect match ROM octets
                  case 0x000:
                    reg = rom.perfectMatch[1];
                    reg = reg << 8;
                    reg += rom.perfectMatch[0];
                    break;
                  case 0x002:
                    reg = rom.perfectMatch[3] << 8;
                    reg += rom.perfectMatch[2];
                    break;
                  case 0x004:
                    reg = rom.perfectMatch[5] << 8;
                    reg += rom.perfectMatch[4];
                    break;
                  default:
                    // Read filter hash table
                    if (rfaddr >= FHASH_ADDR &&
                        rfaddr < FHASH_ADDR + FHASH_SIZE) {

                        // Only word-aligned reads supported
                        if (rfaddr % 2)
                            panic("unaligned read from filter hash table!");

                        reg = rom.filterHash[rfaddr - FHASH_ADDR + 1] << 8;
                        reg += rom.filterHash[rfaddr - FHASH_ADDR];
                        break;
                    }

                    panic("reading RFDR for something other than pattern\
                        matching or hashing! %#x\n", rfaddr);
                }
                break;

              case SRR:
                reg = regs.srr;
                break;

              case MIBC:
                reg = regs.mibc;
                reg &= ~(MIBC_MIBS | MIBC_ACLR);
                break;

              case VRCR:
                reg = regs.vrcr;
                break;

              case VTCR:
                reg = regs.vtcr;
                break;

              case VDR:
                reg = regs.vdr;
                break;

              case CCSR:
                reg = regs.ccsr;
                break;

              case TBICR:
                reg = regs.tbicr;
                break;

              case TBISR:
                reg = regs.tbisr;
                break;

              case TANAR:
                reg = regs.tanar;
                break;

              case TANLPAR:
                reg = regs.tanlpar;
                break;

              case TANER:
                reg = regs.taner;
                break;

              case TESR:
                reg = regs.tesr;
                break;

              case M5REG:
                reg = params()->m5reg;
                break;

              default:
                panic("reading unimplemented register: addr=%#x", daddr);
            }

            DPRINTF(EthernetPIO, "read from %#x: data=%d data=%#x\n",
                    daddr, reg, reg);
        }
        break;

      default:
        panic("accessing register with invalid size: addr=%#x, size=%d",
              daddr, req->size);
    }

    return No_Fault;
}

Fault
NSGigE::write(MemReqPtr &req, const uint8_t *data)
{
    assert(ioEnable);

    Addr daddr = req->paddr & 0xfff;
    DPRINTF(EthernetPIO, "write da=%#x pa=%#x va=%#x size=%d\n",
            daddr, req->paddr, req->vaddr, req->size);

    if (daddr > LAST && daddr <=  RESERVED) {
        panic("Accessing reserved register");
    } else if (daddr > RESERVED && daddr <= 0x3FC) {
        writeConfig(daddr & 0xff, req->size, data);
        return No_Fault;
    } else if (daddr > 0x3FC)
        panic("Something is messed up!\n");

    if (req->size == sizeof(uint32_t)) {
        uint32_t reg = *(uint32_t *)data;
        DPRINTF(EthernetPIO, "write data=%d data=%#x\n", reg, reg);

        switch (daddr) {
          case CR:
            regs.command = reg;
            if (reg & CR_TXD) {
                txEnable = false;
            } else if (reg & CR_TXE) {
                txEnable = true;

                // the kernel is enabling the transmit machine
                if (txState == txIdle)
                    txKick();
            }

            if (reg & CR_RXD) {
                rxEnable = false;
            } else if (reg & CR_RXE) {
                rxEnable = true;

                if (rxState == rxIdle)
                    rxKick();
            }

            if (reg & CR_TXR)
                txReset();

            if (reg & CR_RXR)
                rxReset();

            if (reg & CR_SWI)
                devIntrPost(ISR_SWI);

            if (reg & CR_RST) {
                txReset();
                rxReset();

                regsReset();
            }
            break;

          case CFGR:
            if (reg & CFGR_LNKSTS ||
                reg & CFGR_SPDSTS ||
                reg & CFGR_DUPSTS ||
                reg & CFGR_RESERVED ||
                reg & CFGR_T64ADDR ||
                reg & CFGR_PCI64_DET)

            // First clear all writable bits
            regs.config &= CFGR_LNKSTS | CFGR_SPDSTS | CFGR_DUPSTS |
                                   CFGR_RESERVED | CFGR_T64ADDR |
                                   CFGR_PCI64_DET;
            // Now set the appropriate writable bits
            regs.config |= reg & ~(CFGR_LNKSTS | CFGR_SPDSTS | CFGR_DUPSTS |
                                   CFGR_RESERVED | CFGR_T64ADDR |
                                   CFGR_PCI64_DET);

// all these #if 0's are because i don't THINK the kernel needs to
// have these implemented. if there is a problem relating to one of
// these, you may need to add functionality in.
#if 0
            if (reg & CFGR_TBI_EN) ;
            if (reg & CFGR_MODE_1000) ;
#endif

            if (reg & CFGR_AUTO_1000)
                panic("CFGR_AUTO_1000 not implemented!\n");

#if 0
            if (reg & CFGR_PINT_DUPSTS ||
                reg & CFGR_PINT_LNKSTS ||
                reg & CFGR_PINT_SPDSTS)
                ;

            if (reg & CFGR_TMRTEST) ;
            if (reg & CFGR_MRM_DIS) ;
            if (reg & CFGR_MWI_DIS) ;

            if (reg & CFGR_T64ADDR)
                panic("CFGR_T64ADDR is read only register!\n");

            if (reg & CFGR_PCI64_DET)
                panic("CFGR_PCI64_DET is read only register!\n");

            if (reg & CFGR_DATA64_EN) ;
            if (reg & CFGR_M64ADDR) ;
            if (reg & CFGR_PHY_RST) ;
            if (reg & CFGR_PHY_DIS) ;
#endif

            if (reg & CFGR_EXTSTS_EN)
                extstsEnable = true;
            else
                extstsEnable = false;

#if 0
              if (reg & CFGR_REQALG) ;
              if (reg & CFGR_SB) ;
              if (reg & CFGR_POW) ;
              if (reg & CFGR_EXD) ;
              if (reg & CFGR_PESEL) ;
              if (reg & CFGR_BROM_DIS) ;
              if (reg & CFGR_EXT_125) ;
              if (reg & CFGR_BEM) ;
#endif
            break;

          case MEAR:
            // Clear writable bits
            regs.mear &= MEAR_EEDO;
            // Set appropriate writable bits
            regs.mear |= reg & ~MEAR_EEDO;

            // FreeBSD uses the EEPROM to read PMATCH (for the MAC address)
            // even though it could get it through RFDR
            if (reg & MEAR_EESEL) {
                // Rising edge of clock
                if (reg & MEAR_EECLK && !eepromClk)
                    eepromKick();
            }
            else {
                eepromState = eepromStart;
                regs.mear &= ~MEAR_EEDI;
            }

            eepromClk = reg & MEAR_EECLK;

            // since phy is completely faked, MEAR_MD* don't matter
#if 0
            if (reg & MEAR_MDIO) ;
            if (reg & MEAR_MDDIR) ;
            if (reg & MEAR_MDC) ;
#endif
            break;

          case PTSCR:
            regs.ptscr = reg & ~(PTSCR_RBIST_RDONLY);
            // these control BISTs for various parts of chip - we
            // don't care or do just fake that the BIST is done
            if (reg & PTSCR_RBIST_EN)
                regs.ptscr |= PTSCR_RBIST_DONE;
            if (reg & PTSCR_EEBIST_EN)
                regs.ptscr &= ~PTSCR_EEBIST_EN;
            if (reg & PTSCR_EELOAD_EN)
                regs.ptscr &= ~PTSCR_EELOAD_EN;
            break;

          case ISR: /* writing to the ISR has no effect */
            panic("ISR is a read only register!\n");

          case IMR:
            regs.imr = reg;
            devIntrChangeMask();
            break;

          case IER:
            regs.ier = reg;
            break;

          case IHR:
            regs.ihr = reg;
            /* not going to implement real interrupt holdoff */
            break;

          case TXDP:
            regs.txdp = (reg & 0xFFFFFFFC);
            assert(txState == txIdle);
            CTDD = false;
            break;

          case TXDP_HI:
            regs.txdp_hi = reg;
            break;

          case TX_CFG:
            regs.txcfg = reg;
#if 0
            if (reg & TX_CFG_CSI) ;
            if (reg & TX_CFG_HBI) ;
            if (reg & TX_CFG_MLB) ;
            if (reg & TX_CFG_ATP) ;
            if (reg & TX_CFG_ECRETRY) {
                /*
                 * this could easily be implemented, but considering
                 * the network is just a fake pipe, wouldn't make
                 * sense to do this
                 */
            }

            if (reg & TX_CFG_BRST_DIS) ;
#endif

#if 0
            /* we handle our own DMA, ignore the kernel's exhortations */
            if (reg & TX_CFG_MXDMA) ;
#endif

            // also, we currently don't care about fill/drain
            // thresholds though this may change in the future with
            // more realistic networks or a driver which changes it
            // according to feedback

            break;

          case GPIOR:
            // Only write writable bits
            regs.gpior &= GPIOR_UNUSED | GPIOR_GP5_IN | GPIOR_GP4_IN
                        | GPIOR_GP3_IN | GPIOR_GP2_IN | GPIOR_GP1_IN;
            regs.gpior |= reg & ~(GPIOR_UNUSED | GPIOR_GP5_IN | GPIOR_GP4_IN
                                | GPIOR_GP3_IN | GPIOR_GP2_IN | GPIOR_GP1_IN);
            /* these just control general purpose i/o pins, don't matter */
            break;

          case RXDP:
            regs.rxdp = reg;
            CRDD = false;
            break;

          case RXDP_HI:
            regs.rxdp_hi = reg;
            break;

          case RX_CFG:
            regs.rxcfg = reg;
#if 0
            if (reg & RX_CFG_AEP) ;
            if (reg & RX_CFG_ARP) ;
            if (reg & RX_CFG_STRIPCRC) ;
            if (reg & RX_CFG_RX_RD) ;
            if (reg & RX_CFG_ALP) ;
            if (reg & RX_CFG_AIRL) ;

            /* we handle our own DMA, ignore what kernel says about it */
            if (reg & RX_CFG_MXDMA) ;

            //also, we currently don't care about fill/drain thresholds
            //though this may change in the future with more realistic
            //networks or a driver which changes it according to feedback
            if (reg & (RX_CFG_DRTH | RX_CFG_DRTH0)) ;
#endif
            break;

          case PQCR:
            /* there is no priority queueing used in the linux 2.6 driver */
            regs.pqcr = reg;
            break;

          case WCSR:
            /* not going to implement wake on LAN */
            regs.wcsr = reg;
            break;

          case PCR:
            /* not going to implement pause control */
            regs.pcr = reg;
            break;

          case RFCR:
            regs.rfcr = reg;

            rxFilterEnable = (reg & RFCR_RFEN) ? true : false;
            acceptBroadcast = (reg & RFCR_AAB) ? true : false;
            acceptMulticast = (reg & RFCR_AAM) ? true : false;
            acceptUnicast = (reg & RFCR_AAU) ? true : false;
            acceptPerfect = (reg & RFCR_APM) ? true : false;
            acceptArp = (reg & RFCR_AARP) ? true : false;
            multicastHashEnable = (reg & RFCR_MHEN) ? true : false;

#if 0
            if (reg & RFCR_APAT)
                panic("RFCR_APAT not implemented!\n");
#endif
            if (reg & RFCR_UHEN)
                panic("Unicast hash filtering not used by drivers!\n");

            if (reg & RFCR_ULM)
                panic("RFCR_ULM not implemented!\n");

            break;

          case RFDR:
            uint16_t rfaddr = (uint16_t)(regs.rfcr & RFCR_RFADDR);
            switch (rfaddr) {
              case 0x000:
                rom.perfectMatch[0] = (uint8_t)reg;
                rom.perfectMatch[1] = (uint8_t)(reg >> 8);
                break;
              case 0x002:
                rom.perfectMatch[2] = (uint8_t)reg;
                rom.perfectMatch[3] = (uint8_t)(reg >> 8);
                break;
              case 0x004:
                rom.perfectMatch[4] = (uint8_t)reg;
                rom.perfectMatch[5] = (uint8_t)(reg >> 8);
                break;
              default:

                if (rfaddr >= FHASH_ADDR &&
                    rfaddr < FHASH_ADDR + FHASH_SIZE) {

                    // Only word-aligned writes supported
                    if (rfaddr % 2)
                        panic("unaligned write to filter hash table!");

                    rom.filterHash[rfaddr - FHASH_ADDR] = (uint8_t)reg;
                    rom.filterHash[rfaddr - FHASH_ADDR + 1]
                        = (uint8_t)(reg >> 8);
                    break;
                }
                panic("writing RFDR for something other than pattern matching\
                    or hashing! %#x\n", rfaddr);
            }

          case BRAR:
            regs.brar = reg;
            break;

          case BRDR:
            panic("the driver never uses BRDR, something is wrong!\n");

          case SRR:
            panic("SRR is read only register!\n");

          case MIBC:
            panic("the driver never uses MIBC, something is wrong!\n");

          case VRCR:
            regs.vrcr = reg;
            break;

          case VTCR:
            regs.vtcr = reg;
            break;

          case VDR:
            panic("the driver never uses VDR, something is wrong!\n");

          case CCSR:
            /* not going to implement clockrun stuff */
            regs.ccsr = reg;
            break;

          case TBICR:
            regs.tbicr = reg;
            if (reg & TBICR_MR_LOOPBACK)
                panic("TBICR_MR_LOOPBACK never used, something wrong!\n");

            if (reg & TBICR_MR_AN_ENABLE) {
                regs.tanlpar = regs.tanar;
                regs.tbisr |= (TBISR_MR_AN_COMPLETE | TBISR_MR_LINK_STATUS);
            }

#if 0
            if (reg & TBICR_MR_RESTART_AN) ;
#endif

            break;

          case TBISR:
            panic("TBISR is read only register!\n");

          case TANAR:
            // Only write the writable bits
            regs.tanar &= TANAR_RF1 | TANAR_RF2 | TANAR_UNUSED;
            regs.tanar |= reg & ~(TANAR_RF1 | TANAR_RF2 | TANAR_UNUSED);

            // Pause capability unimplemented
#if 0
            if (reg & TANAR_PS2) ;
            if (reg & TANAR_PS1) ;
#endif

            break;

          case TANLPAR:
            panic("this should only be written to by the fake phy!\n");

          case TANER:
            panic("TANER is read only register!\n");

          case TESR:
            regs.tesr = reg;
            break;

          default:
            panic("invalid register access daddr=%#x", daddr);
        }
    } else {
        panic("Invalid Request Size");
    }

    return No_Fault;
}

void
NSGigE::devIntrPost(uint32_t interrupts)
{
    if (interrupts & ISR_RESERVE)
        panic("Cannot set a reserved interrupt");

    if (interrupts & ISR_NOIMPL)
        warn("interrupt not implemented %#x\n", interrupts);

    interrupts &= ~ISR_NOIMPL;
    regs.isr |= interrupts;

    if (interrupts & regs.imr) {
        if (interrupts & ISR_SWI) {
            totalSwi++;
        }
        if (interrupts & ISR_RXIDLE) {
            totalRxIdle++;
        }
        if (interrupts & ISR_RXOK) {
            totalRxOk++;
        }
        if (interrupts & ISR_RXDESC) {
            totalRxDesc++;
        }
        if (interrupts & ISR_TXOK) {
            totalTxOk++;
        }
        if (interrupts & ISR_TXIDLE) {
            totalTxIdle++;
        }
        if (interrupts & ISR_TXDESC) {
            totalTxDesc++;
        }
        if (interrupts & ISR_RXORN) {
            totalRxOrn++;
        }
    }

    DPRINTF(EthernetIntr,
            "interrupt written to ISR: intr=%#x isr=%#x imr=%#x\n",
            interrupts, regs.isr, regs.imr);

    if ((regs.isr & regs.imr)) {
        Tick when = curTick;
        if (!(regs.isr & regs.imr & ISR_NODELAY))
            when += intrDelay;
        cpuIntrPost(when);
    }
}

/* writing this interrupt counting stats inside this means that this function
   is now limited to being used to clear all interrupts upon the kernel
   reading isr and servicing.  just telling you in case you were thinking
   of expanding use.
*/
void
NSGigE::devIntrClear(uint32_t interrupts)
{
    if (interrupts & ISR_RESERVE)
        panic("Cannot clear a reserved interrupt");

    if (regs.isr & regs.imr & ISR_SWI) {
        postedSwi++;
    }
    if (regs.isr & regs.imr & ISR_RXIDLE) {
        postedRxIdle++;
    }
    if (regs.isr & regs.imr & ISR_RXOK) {
        postedRxOk++;
    }
    if (regs.isr & regs.imr & ISR_RXDESC) {
            postedRxDesc++;
    }
    if (regs.isr & regs.imr & ISR_TXOK) {
        postedTxOk++;
    }
    if (regs.isr & regs.imr & ISR_TXIDLE) {
        postedTxIdle++;
    }
    if (regs.isr & regs.imr & ISR_TXDESC) {
        postedTxDesc++;
    }
    if (regs.isr & regs.imr & ISR_RXORN) {
        postedRxOrn++;
    }

    if (regs.isr & regs.imr & (ISR_SWI | ISR_RXIDLE | ISR_RXOK | ISR_RXDESC |
                               ISR_TXOK | ISR_TXIDLE | ISR_TXDESC | ISR_RXORN) )
        postedInterrupts++;

    interrupts &= ~ISR_NOIMPL;
    regs.isr &= ~interrupts;

    DPRINTF(EthernetIntr,
            "interrupt cleared from ISR: intr=%x isr=%x imr=%x\n",
            interrupts, regs.isr, regs.imr);

    if (!(regs.isr & regs.imr))
        cpuIntrClear();
}

void
NSGigE::devIntrChangeMask()
{
    DPRINTF(EthernetIntr, "interrupt mask changed: isr=%x imr=%x masked=%x\n",
            regs.isr, regs.imr, regs.isr & regs.imr);

    if (regs.isr & regs.imr)
        cpuIntrPost(curTick);
    else
        cpuIntrClear();
}

void
NSGigE::cpuIntrPost(Tick when)
{
    // If the interrupt you want to post is later than an interrupt
    // already scheduled, just let it post in the coming one and don't
    // schedule another.
    // HOWEVER, must be sure that the scheduled intrTick is in the
    // future (this was formerly the source of a bug)
    /**
     * @todo this warning should be removed and the intrTick code should
     * be fixed.
     */
    assert(when >= curTick);
    assert(intrTick >= curTick || intrTick == 0);
    if (when > intrTick && intrTick != 0) {
        DPRINTF(EthernetIntr, "don't need to schedule event...intrTick=%d\n",
                intrTick);
        return;
    }

    intrTick = when;
    if (intrTick < curTick) {
        debug_break();
        intrTick = curTick;
    }

    DPRINTF(EthernetIntr, "going to schedule an interrupt for intrTick=%d\n",
            intrTick);

    if (intrEvent)
        intrEvent->squash();
    intrEvent = new IntrEvent(this, true);
    intrEvent->schedule(intrTick);
}

void
NSGigE::cpuInterrupt()
{
    assert(intrTick == curTick);

    // Whether or not there's a pending interrupt, we don't care about
    // it anymore
    intrEvent = 0;
    intrTick = 0;

    // Don't send an interrupt if there's already one
    if (cpuPendingIntr) {
        DPRINTF(EthernetIntr,
                "would send an interrupt now, but there's already pending\n");
    } else {
        // Send interrupt
        cpuPendingIntr = true;

        DPRINTF(EthernetIntr, "posting interrupt\n");
        intrPost();
    }
}

void
NSGigE::cpuIntrClear()
{
    if (!cpuPendingIntr)
        return;

    if (intrEvent) {
        intrEvent->squash();
        intrEvent = 0;
    }

    intrTick = 0;

    cpuPendingIntr = false;

    DPRINTF(EthernetIntr, "clearing interrupt\n");
    intrClear();
}

bool
NSGigE::cpuIntrPending() const
{ return cpuPendingIntr; }

void
NSGigE::txReset()
{

    DPRINTF(Ethernet, "transmit reset\n");

    CTDD = false;
    txEnable = false;;
    txFragPtr = 0;
    assert(txDescCnt == 0);
    txFifo.clear();
    txState = txIdle;
    assert(txDmaState == dmaIdle);
}

void
NSGigE::rxReset()
{
    DPRINTF(Ethernet, "receive reset\n");

    CRDD = false;
    assert(rxPktBytes == 0);
    rxEnable = false;
    rxFragPtr = 0;
    assert(rxDescCnt == 0);
    assert(rxDmaState == dmaIdle);
    rxFifo.clear();
    rxState = rxIdle;
}

void
NSGigE::regsReset()
{
    memset(&regs, 0, sizeof(regs));
    regs.config = (CFGR_LNKSTS | CFGR_TBI_EN | CFGR_MODE_1000);
<<<<<<< HEAD
    regs.mear = 0x12;
=======
    regs.mear = 0x22;
>>>>>>> b64eae5e
    regs.txcfg = 0x120; // set drain threshold to 1024 bytes and
                        // fill threshold to 32 bytes
    regs.rxcfg = 0x4;   // set drain threshold to 16 bytes
    regs.srr = 0x0103;  // set the silicon revision to rev B or 0x103
    regs.mibc = MIBC_FRZ;
    regs.vdr = 0x81;    // set the vlan tag type to 802.1q
    regs.tesr = 0xc000; // TBI capable of both full and half duplex
    regs.brar = 0xffffffff;

    extstsEnable = false;
    acceptBroadcast = false;
    acceptMulticast = false;
    acceptUnicast = false;
    acceptPerfect = false;
    acceptArp = false;
}

void
NSGigE::rxDmaReadCopy()
{
    assert(rxDmaState == dmaReading);

    physmem->dma_read((uint8_t *)rxDmaData, rxDmaAddr, rxDmaLen);
    rxDmaState = dmaIdle;

    DPRINTF(EthernetDMA, "rx dma read  paddr=%#x len=%d\n",
            rxDmaAddr, rxDmaLen);
    DDUMP(EthernetDMA, rxDmaData, rxDmaLen);
}

bool
NSGigE::doRxDmaRead()
{
    assert(rxDmaState == dmaIdle || rxDmaState == dmaReadWaiting);
    rxDmaState = dmaReading;

    if (dmaInterface && !rxDmaFree) {
        if (dmaInterface->busy())
            rxDmaState = dmaReadWaiting;
        else
            dmaInterface->doDMA(Read, rxDmaAddr, rxDmaLen, curTick,
                                &rxDmaReadEvent, true);
        return true;
    }

    if (dmaReadDelay == 0 && dmaReadFactor == 0) {
        rxDmaReadCopy();
        return false;
    }

    Tick factor = ((rxDmaLen + ULL(63)) >> ULL(6)) * dmaReadFactor;
    Tick start = curTick + dmaReadDelay + factor;
    rxDmaReadEvent.schedule(start);
    return true;
}

void
NSGigE::rxDmaReadDone()
{
    assert(rxDmaState == dmaReading);
    rxDmaReadCopy();

    // If the transmit state machine has a pending DMA, let it go first
    if (txDmaState == dmaReadWaiting || txDmaState == dmaWriteWaiting)
        txKick();

    rxKick();
}

void
NSGigE::rxDmaWriteCopy()
{
    assert(rxDmaState == dmaWriting);

    physmem->dma_write(rxDmaAddr, (uint8_t *)rxDmaData, rxDmaLen);
    rxDmaState = dmaIdle;

    DPRINTF(EthernetDMA, "rx dma write paddr=%#x len=%d\n",
            rxDmaAddr, rxDmaLen);
    DDUMP(EthernetDMA, rxDmaData, rxDmaLen);
}

bool
NSGigE::doRxDmaWrite()
{
    assert(rxDmaState == dmaIdle || rxDmaState == dmaWriteWaiting);
    rxDmaState = dmaWriting;

    if (dmaInterface && !rxDmaFree) {
        if (dmaInterface->busy())
            rxDmaState = dmaWriteWaiting;
        else
            dmaInterface->doDMA(WriteInvalidate, rxDmaAddr, rxDmaLen, curTick,
                                &rxDmaWriteEvent, true);
        return true;
    }

    if (dmaWriteDelay == 0 && dmaWriteFactor == 0) {
        rxDmaWriteCopy();
        return false;
    }

    Tick factor = ((rxDmaLen + ULL(63)) >> ULL(6)) * dmaWriteFactor;
    Tick start = curTick + dmaWriteDelay + factor;
    rxDmaWriteEvent.schedule(start);
    return true;
}

void
NSGigE::rxDmaWriteDone()
{
    assert(rxDmaState == dmaWriting);
    rxDmaWriteCopy();

    // If the transmit state machine has a pending DMA, let it go first
    if (txDmaState == dmaReadWaiting || txDmaState == dmaWriteWaiting)
        txKick();

    rxKick();
}

void
NSGigE::rxKick()
{
    DPRINTF(EthernetSM, "receive kick rxState=%s (rxBuf.size=%d)\n",
            NsRxStateStrings[rxState], rxFifo.size());

  next:
    if (clock) {
        if (rxKickTick > curTick) {
            DPRINTF(EthernetSM, "receive kick exiting, can't run till %d\n",
                    rxKickTick);

            goto exit;
        }

        // Go to the next state machine clock tick.
        rxKickTick = curTick + cycles(1);
    }

    switch(rxDmaState) {
      case dmaReadWaiting:
        if (doRxDmaRead())
            goto exit;
        break;
      case dmaWriteWaiting:
        if (doRxDmaWrite())
            goto exit;
        break;
      default:
        break;
    }

    // see state machine from spec for details
    // the way this works is, if you finish work on one state and can
    // go directly to another, you do that through jumping to the
    // label "next".  however, if you have intermediate work, like DMA
    // so that you can't go to the next state yet, you go to exit and
    // exit the loop.  however, when the DMA is done it will trigger
    // an event and come back to this loop.
    switch (rxState) {
      case rxIdle:
        if (!rxEnable) {
            DPRINTF(EthernetSM, "Receive Disabled! Nothing to do.\n");
            goto exit;
        }

        if (CRDD) {
            rxState = rxDescRefr;

            rxDmaAddr = regs.rxdp & 0x3fffffff;
            rxDmaData = &rxDescCache + offsetof(ns_desc, link);
            rxDmaLen = sizeof(rxDescCache.link);
            rxDmaFree = dmaDescFree;

            descDmaReads++;
            descDmaRdBytes += rxDmaLen;

            if (doRxDmaRead())
                goto exit;
        } else {
            rxState = rxDescRead;

            rxDmaAddr = regs.rxdp & 0x3fffffff;
            rxDmaData = &rxDescCache;
            rxDmaLen = sizeof(ns_desc);
            rxDmaFree = dmaDescFree;

            descDmaReads++;
            descDmaRdBytes += rxDmaLen;

            if (doRxDmaRead())
                goto exit;
        }
        break;

      case rxDescRefr:
        if (rxDmaState != dmaIdle)
            goto exit;

        rxState = rxAdvance;
        break;

     case rxDescRead:
        if (rxDmaState != dmaIdle)
            goto exit;

        DPRINTF(EthernetDesc, "rxDescCache: addr=%08x read descriptor\n",
                regs.rxdp & 0x3fffffff);
        DPRINTF(EthernetDesc,
                "rxDescCache: link=%08x bufptr=%08x cmdsts=%08x extsts=%08x\n",
                rxDescCache.link, rxDescCache.bufptr, rxDescCache.cmdsts,
                rxDescCache.extsts);

        if (rxDescCache.cmdsts & CMDSTS_OWN) {
            devIntrPost(ISR_RXIDLE);
            rxState = rxIdle;
            goto exit;
        } else {
            rxState = rxFifoBlock;
            rxFragPtr = rxDescCache.bufptr;
            rxDescCnt = rxDescCache.cmdsts & CMDSTS_LEN_MASK;
        }
        break;

      case rxFifoBlock:
        if (!rxPacket) {
            /**
             * @todo in reality, we should be able to start processing
             * the packet as it arrives, and not have to wait for the
             * full packet ot be in the receive fifo.
             */
            if (rxFifo.empty())
                goto exit;

            DPRINTF(EthernetSM, "****processing receive of new packet****\n");

            // If we don't have a packet, grab a new one from the fifo.
            rxPacket = rxFifo.front();
            rxPktBytes = rxPacket->length;
            rxPacketBufPtr = rxPacket->data;

#if TRACING_ON
            if (DTRACE(Ethernet)) {
                IpPtr ip(rxPacket);
                if (ip) {
                    DPRINTF(Ethernet, "ID is %d\n", ip->id());
                    TcpPtr tcp(ip);
                    if (tcp) {
                        DPRINTF(Ethernet,
                                "Src Port=%d, Dest Port=%d, Seq=%d, Ack=%d\n",
                                tcp->sport(), tcp->dport(), tcp->seq(),
                                tcp->ack());
                    }
                }
            }
#endif

            // sanity check - i think the driver behaves like this
            assert(rxDescCnt >= rxPktBytes);
            rxFifo.pop();
        }


        // dont' need the && rxDescCnt > 0 if driver sanity check
        // above holds
        if (rxPktBytes > 0) {
            rxState = rxFragWrite;
            // don't need min<>(rxPktBytes,rxDescCnt) if above sanity
            // check holds
            rxXferLen = rxPktBytes;

            rxDmaAddr = rxFragPtr & 0x3fffffff;
            rxDmaData = rxPacketBufPtr;
            rxDmaLen = rxXferLen;
            rxDmaFree = dmaDataFree;

            if (doRxDmaWrite())
                goto exit;

        } else {
            rxState = rxDescWrite;

            //if (rxPktBytes == 0) {  /* packet is done */
            assert(rxPktBytes == 0);
            DPRINTF(EthernetSM, "done with receiving packet\n");

            rxDescCache.cmdsts |= CMDSTS_OWN;
            rxDescCache.cmdsts &= ~CMDSTS_MORE;
            rxDescCache.cmdsts |= CMDSTS_OK;
            rxDescCache.cmdsts &= 0xffff0000;
            rxDescCache.cmdsts += rxPacket->length;   //i.e. set CMDSTS_SIZE

#if 0
            /*
             * all the driver uses these are for its own stats keeping
             * which we don't care about, aren't necessary for
             * functionality and doing this would just slow us down.
             * if they end up using this in a later version for
             * functional purposes, just undef
             */
            if (rxFilterEnable) {
                rxDescCache.cmdsts &= ~CMDSTS_DEST_MASK;
                const EthAddr &dst = rxFifoFront()->dst();
                if (dst->unicast())
                    rxDescCache.cmdsts |= CMDSTS_DEST_SELF;
                if (dst->multicast())
                    rxDescCache.cmdsts |= CMDSTS_DEST_MULTI;
                if (dst->broadcast())
                    rxDescCache.cmdsts |= CMDSTS_DEST_MASK;
            }
#endif

            IpPtr ip(rxPacket);
            if (extstsEnable && ip) {
                rxDescCache.extsts |= EXTSTS_IPPKT;
                rxIpChecksums++;
                if (cksum(ip) != 0) {
                    DPRINTF(EthernetCksum, "Rx IP Checksum Error\n");
                    rxDescCache.extsts |= EXTSTS_IPERR;
                }
                TcpPtr tcp(ip);
                UdpPtr udp(ip);
                if (tcp) {
                    rxDescCache.extsts |= EXTSTS_TCPPKT;
                    rxTcpChecksums++;
                    if (cksum(tcp) != 0) {
                        DPRINTF(EthernetCksum, "Rx TCP Checksum Error\n");
                        rxDescCache.extsts |= EXTSTS_TCPERR;

                    }
                } else if (udp) {
                    rxDescCache.extsts |= EXTSTS_UDPPKT;
                    rxUdpChecksums++;
                    if (cksum(udp) != 0) {
                        DPRINTF(EthernetCksum, "Rx UDP Checksum Error\n");
                        rxDescCache.extsts |= EXTSTS_UDPERR;
                    }
                }
            }
            rxPacket = 0;

            /*
             * the driver seems to always receive into desc buffers
             * of size 1514, so you never have a pkt that is split
             * into multiple descriptors on the receive side, so
             * i don't implement that case, hence the assert above.
             */

            DPRINTF(EthernetDesc,
                    "rxDescCache: addr=%08x writeback cmdsts extsts\n",
                    regs.rxdp & 0x3fffffff);
            DPRINTF(EthernetDesc,
                    "rxDescCache: link=%08x bufptr=%08x cmdsts=%08x extsts=%08x\n",
                    rxDescCache.link, rxDescCache.bufptr, rxDescCache.cmdsts,
                    rxDescCache.extsts);

            rxDmaAddr = (regs.rxdp + offsetof(ns_desc, cmdsts)) & 0x3fffffff;
            rxDmaData = &(rxDescCache.cmdsts);
            rxDmaLen = sizeof(rxDescCache.cmdsts) + sizeof(rxDescCache.extsts);
            rxDmaFree = dmaDescFree;

            descDmaWrites++;
            descDmaWrBytes += rxDmaLen;

            if (doRxDmaWrite())
                goto exit;
        }
        break;

      case rxFragWrite:
        if (rxDmaState != dmaIdle)
            goto exit;

        rxPacketBufPtr += rxXferLen;
        rxFragPtr += rxXferLen;
        rxPktBytes -= rxXferLen;

        rxState = rxFifoBlock;
        break;

      case rxDescWrite:
        if (rxDmaState != dmaIdle)
            goto exit;

        assert(rxDescCache.cmdsts & CMDSTS_OWN);

        assert(rxPacket == 0);
        devIntrPost(ISR_RXOK);

        if (rxDescCache.cmdsts & CMDSTS_INTR)
            devIntrPost(ISR_RXDESC);

        if (!rxEnable) {
            DPRINTF(EthernetSM, "Halting the RX state machine\n");
            rxState = rxIdle;
            goto exit;
        } else
            rxState = rxAdvance;
        break;

      case rxAdvance:
        if (rxDescCache.link == 0) {
            devIntrPost(ISR_RXIDLE);
            rxState = rxIdle;
            CRDD = true;
            goto exit;
        } else {
            rxState = rxDescRead;
            regs.rxdp = rxDescCache.link;
            CRDD = false;

            rxDmaAddr = regs.rxdp & 0x3fffffff;
            rxDmaData = &rxDescCache;
            rxDmaLen = sizeof(ns_desc);
            rxDmaFree = dmaDescFree;

            if (doRxDmaRead())
                goto exit;
        }
        break;

      default:
        panic("Invalid rxState!");
    }

    DPRINTF(EthernetSM, "entering next rxState=%s\n",
            NsRxStateStrings[rxState]);
    goto next;

  exit:
    /**
     * @todo do we want to schedule a future kick?
     */
    DPRINTF(EthernetSM, "rx state machine exited rxState=%s\n",
            NsRxStateStrings[rxState]);

    if (clock && !rxKickEvent.scheduled())
        rxKickEvent.schedule(rxKickTick);
}

void
NSGigE::transmit()
{
    if (txFifo.empty()) {
        DPRINTF(Ethernet, "nothing to transmit\n");
        return;
    }

    DPRINTF(Ethernet, "Attempt Pkt Transmit: txFifo length=%d\n",
            txFifo.size());
    if (interface->sendPacket(txFifo.front())) {
#if TRACING_ON
        if (DTRACE(Ethernet)) {
            IpPtr ip(txFifo.front());
            if (ip) {
                DPRINTF(Ethernet, "ID is %d\n", ip->id());
                TcpPtr tcp(ip);
                if (tcp) {
                    DPRINTF(Ethernet,
                            "Src Port=%d, Dest Port=%d, Seq=%d, Ack=%d\n",
                            tcp->sport(), tcp->dport(), tcp->seq(), tcp->ack());
                }
            }
        }
#endif

        DDUMP(EthernetData, txFifo.front()->data, txFifo.front()->length);
        txBytes += txFifo.front()->length;
        txPackets++;

        DPRINTF(Ethernet, "Successful Xmit! now txFifoAvail is %d\n",
                txFifo.avail());
        txFifo.pop();

        /*
         * normally do a writeback of the descriptor here, and ONLY
         * after that is done, send this interrupt.  but since our
         * stuff never actually fails, just do this interrupt here,
         * otherwise the code has to stray from this nice format.
         * besides, it's functionally the same.
         */
        devIntrPost(ISR_TXOK);
    }

   if (!txFifo.empty() && !txEvent.scheduled()) {
       DPRINTF(Ethernet, "reschedule transmit\n");
       txEvent.schedule(curTick + retryTime);
   }
}

void
NSGigE::txDmaReadCopy()
{
    assert(txDmaState == dmaReading);

    physmem->dma_read((uint8_t *)txDmaData, txDmaAddr, txDmaLen);
    txDmaState = dmaIdle;

    DPRINTF(EthernetDMA, "tx dma read  paddr=%#x len=%d\n",
            txDmaAddr, txDmaLen);
    DDUMP(EthernetDMA, txDmaData, txDmaLen);
}

bool
NSGigE::doTxDmaRead()
{
    assert(txDmaState == dmaIdle || txDmaState == dmaReadWaiting);
    txDmaState = dmaReading;

    if (dmaInterface && !txDmaFree) {
        if (dmaInterface->busy())
            txDmaState = dmaReadWaiting;
        else
            dmaInterface->doDMA(Read, txDmaAddr, txDmaLen, curTick,
                                &txDmaReadEvent, true);
        return true;
    }

    if (dmaReadDelay == 0 && dmaReadFactor == 0.0) {
        txDmaReadCopy();
        return false;
    }

    Tick factor = ((txDmaLen + ULL(63)) >> ULL(6)) * dmaReadFactor;
    Tick start = curTick + dmaReadDelay + factor;
    txDmaReadEvent.schedule(start);
    return true;
}

void
NSGigE::txDmaReadDone()
{
    assert(txDmaState == dmaReading);
    txDmaReadCopy();

    // If the receive state machine  has a pending DMA, let it go first
    if (rxDmaState == dmaReadWaiting || rxDmaState == dmaWriteWaiting)
        rxKick();

    txKick();
}

void
NSGigE::txDmaWriteCopy()
{
    assert(txDmaState == dmaWriting);

    physmem->dma_write(txDmaAddr, (uint8_t *)txDmaData, txDmaLen);
    txDmaState = dmaIdle;

    DPRINTF(EthernetDMA, "tx dma write paddr=%#x len=%d\n",
            txDmaAddr, txDmaLen);
    DDUMP(EthernetDMA, txDmaData, txDmaLen);
}

bool
NSGigE::doTxDmaWrite()
{
    assert(txDmaState == dmaIdle || txDmaState == dmaWriteWaiting);
    txDmaState = dmaWriting;

    if (dmaInterface && !txDmaFree) {
        if (dmaInterface->busy())
            txDmaState = dmaWriteWaiting;
        else
            dmaInterface->doDMA(WriteInvalidate, txDmaAddr, txDmaLen, curTick,
                                &txDmaWriteEvent, true);
        return true;
    }

    if (dmaWriteDelay == 0 && dmaWriteFactor == 0.0) {
        txDmaWriteCopy();
        return false;
    }

    Tick factor = ((txDmaLen + ULL(63)) >> ULL(6)) * dmaWriteFactor;
    Tick start = curTick + dmaWriteDelay + factor;
    txDmaWriteEvent.schedule(start);
    return true;
}

void
NSGigE::txDmaWriteDone()
{
    assert(txDmaState == dmaWriting);
    txDmaWriteCopy();

    // If the receive state machine  has a pending DMA, let it go first
    if (rxDmaState == dmaReadWaiting || rxDmaState == dmaWriteWaiting)
        rxKick();

    txKick();
}

void
NSGigE::txKick()
{
    DPRINTF(EthernetSM, "transmit kick txState=%s\n",
            NsTxStateStrings[txState]);

  next:
    if (clock) {
        if (txKickTick > curTick) {
            DPRINTF(EthernetSM, "transmit kick exiting, can't run till %d\n",
                    txKickTick);
            goto exit;
        }

        // Go to the next state machine clock tick.
        txKickTick = curTick + cycles(1);
    }

    switch(txDmaState) {
      case dmaReadWaiting:
        if (doTxDmaRead())
            goto exit;
        break;
      case dmaWriteWaiting:
        if (doTxDmaWrite())
            goto exit;
        break;
      default:
        break;
    }

    switch (txState) {
      case txIdle:
        if (!txEnable) {
            DPRINTF(EthernetSM, "Transmit disabled.  Nothing to do.\n");
            goto exit;
        }

        if (CTDD) {
            txState = txDescRefr;

            txDmaAddr = regs.txdp & 0x3fffffff;
            txDmaData = &txDescCache + offsetof(ns_desc, link);
            txDmaLen = sizeof(txDescCache.link);
            txDmaFree = dmaDescFree;

            descDmaReads++;
            descDmaRdBytes += txDmaLen;

            if (doTxDmaRead())
                goto exit;

        } else {
            txState = txDescRead;

            txDmaAddr = regs.txdp & 0x3fffffff;
            txDmaData = &txDescCache;
            txDmaLen = sizeof(ns_desc);
            txDmaFree = dmaDescFree;

            descDmaReads++;
            descDmaRdBytes += txDmaLen;

            if (doTxDmaRead())
                goto exit;
        }
        break;

      case txDescRefr:
        if (txDmaState != dmaIdle)
            goto exit;

        txState = txAdvance;
        break;

      case txDescRead:
        if (txDmaState != dmaIdle)
            goto exit;

        DPRINTF(EthernetDesc, "txDescCache: addr=%08x read descriptor\n",
                regs.txdp & 0x3fffffff);
        DPRINTF(EthernetDesc,
                "txDescCache: link=%08x bufptr=%08x cmdsts=%08x extsts=%08x\n",
                txDescCache.link, txDescCache.bufptr, txDescCache.cmdsts,
                txDescCache.extsts);

        if (txDescCache.cmdsts & CMDSTS_OWN) {
            txState = txFifoBlock;
            txFragPtr = txDescCache.bufptr;
            txDescCnt = txDescCache.cmdsts & CMDSTS_LEN_MASK;
        } else {
            devIntrPost(ISR_TXIDLE);
            txState = txIdle;
            goto exit;
        }
        break;

      case txFifoBlock:
        if (!txPacket) {
            DPRINTF(EthernetSM, "****starting the tx of a new packet****\n");
            txPacket = new PacketData(16384);
            txPacketBufPtr = txPacket->data;
        }

        if (txDescCnt == 0) {
            DPRINTF(EthernetSM, "the txDescCnt == 0, done with descriptor\n");
            if (txDescCache.cmdsts & CMDSTS_MORE) {
                DPRINTF(EthernetSM, "there are more descriptors to come\n");
                txState = txDescWrite;

                txDescCache.cmdsts &= ~CMDSTS_OWN;

                txDmaAddr = regs.txdp + offsetof(ns_desc, cmdsts);
                txDmaAddr &= 0x3fffffff;
                txDmaData = &(txDescCache.cmdsts);
                txDmaLen = sizeof(txDescCache.cmdsts);
                txDmaFree = dmaDescFree;

                if (doTxDmaWrite())
                    goto exit;

            } else { /* this packet is totally done */
                DPRINTF(EthernetSM, "This packet is done, let's wrap it up\n");
                /* deal with the the packet that just finished */
                if ((regs.vtcr & VTCR_PPCHK) && extstsEnable) {
                    IpPtr ip(txPacket);
                    if (txDescCache.extsts & EXTSTS_UDPPKT) {
                        UdpPtr udp(ip);
                        udp->sum(0);
                        udp->sum(cksum(udp));
                        txUdpChecksums++;
                    } else if (txDescCache.extsts & EXTSTS_TCPPKT) {
                        TcpPtr tcp(ip);
                        tcp->sum(0);
                        tcp->sum(cksum(tcp));
                        txTcpChecksums++;
                    }
                    if (txDescCache.extsts & EXTSTS_IPPKT) {
                        ip->sum(0);
                        ip->sum(cksum(ip));
                        txIpChecksums++;
                    }
                }

                txPacket->length = txPacketBufPtr - txPacket->data;
                // this is just because the receive can't handle a
                // packet bigger want to make sure
                assert(txPacket->length <= 1514);
#ifndef NDEBUG
                bool success =
#endif
                    txFifo.push(txPacket);
                assert(success);

                /*
                 * this following section is not tqo spec, but
                 * functionally shouldn't be any different.  normally,
                 * the chip will wait til the transmit has occurred
                 * before writing back the descriptor because it has
                 * to wait to see that it was successfully transmitted
                 * to decide whether to set CMDSTS_OK or not.
                 * however, in the simulator since it is always
                 * successfully transmitted, and writing it exactly to
                 * spec would complicate the code, we just do it here
                 */

                txDescCache.cmdsts &= ~CMDSTS_OWN;
                txDescCache.cmdsts |= CMDSTS_OK;

                DPRINTF(EthernetDesc,
                        "txDesc writeback: cmdsts=%08x extsts=%08x\n",
                        txDescCache.cmdsts, txDescCache.extsts);

                txDmaAddr = regs.txdp + offsetof(ns_desc, cmdsts);
                txDmaAddr &= 0x3fffffff;
                txDmaData = &(txDescCache.cmdsts);
                txDmaLen = sizeof(txDescCache.cmdsts) +
                    sizeof(txDescCache.extsts);
                txDmaFree = dmaDescFree;

                descDmaWrites++;
                descDmaWrBytes += txDmaLen;

                transmit();
                txPacket = 0;

                if (!txEnable) {
                    DPRINTF(EthernetSM, "halting TX state machine\n");
                    txState = txIdle;
                    goto exit;
                } else
                    txState = txAdvance;

                if (doTxDmaWrite())
                    goto exit;
            }
        } else {
            DPRINTF(EthernetSM, "this descriptor isn't done yet\n");
            if (!txFifo.full()) {
                txState = txFragRead;

                /*
                 * The number of bytes transferred is either whatever
                 * is left in the descriptor (txDescCnt), or if there
                 * is not enough room in the fifo, just whatever room
                 * is left in the fifo
                 */
                txXferLen = min<uint32_t>(txDescCnt, txFifo.avail());

                txDmaAddr = txFragPtr & 0x3fffffff;
                txDmaData = txPacketBufPtr;
                txDmaLen = txXferLen;
                txDmaFree = dmaDataFree;

                if (doTxDmaRead())
                    goto exit;
            } else {
                txState = txFifoBlock;
                transmit();

                goto exit;
            }

        }
        break;

      case txFragRead:
        if (txDmaState != dmaIdle)
            goto exit;

        txPacketBufPtr += txXferLen;
        txFragPtr += txXferLen;
        txDescCnt -= txXferLen;
        txFifo.reserve(txXferLen);

        txState = txFifoBlock;
        break;

      case txDescWrite:
        if (txDmaState != dmaIdle)
            goto exit;

        if (txDescCache.cmdsts & CMDSTS_INTR)
            devIntrPost(ISR_TXDESC);

        if (!txEnable) {
            DPRINTF(EthernetSM, "halting TX state machine\n");
            txState = txIdle;
            goto exit;
        } else
            txState = txAdvance;
        break;

      case txAdvance:
        if (txDescCache.link == 0) {
            devIntrPost(ISR_TXIDLE);
            txState = txIdle;
            goto exit;
        } else {
            txState = txDescRead;
            regs.txdp = txDescCache.link;
            CTDD = false;

            txDmaAddr = txDescCache.link & 0x3fffffff;
            txDmaData = &txDescCache;
            txDmaLen = sizeof(ns_desc);
            txDmaFree = dmaDescFree;

            if (doTxDmaRead())
                goto exit;
        }
        break;

      default:
        panic("invalid state");
    }

    DPRINTF(EthernetSM, "entering next txState=%s\n",
            NsTxStateStrings[txState]);
    goto next;

  exit:
    /**
     * @todo do we want to schedule a future kick?
     */
    DPRINTF(EthernetSM, "tx state machine exited txState=%s\n",
            NsTxStateStrings[txState]);

    if (clock && !txKickEvent.scheduled())
        txKickEvent.schedule(txKickTick);
}

/**
 * Advance the EEPROM state machine
 * Called on rising edge of EEPROM clock bit in MEAR
 */
void
NSGigE::eepromKick()
{
    switch (eepromState) {

      case eepromStart:

        // Wait for start bit
        if (regs.mear & MEAR_EEDI) {
            // Set up to get 2 opcode bits
            eepromState = eepromGetOpcode;
            eepromBitsToRx = 2;
            eepromOpcode = 0;
        }
        break;

      case eepromGetOpcode:
        eepromOpcode <<= 1;
        eepromOpcode += (regs.mear & MEAR_EEDI) ? 1 : 0;
        --eepromBitsToRx;

        // Done getting opcode
        if (eepromBitsToRx == 0) {
            if (eepromOpcode != EEPROM_READ)
                panic("only EEPROM reads are implemented!");

            // Set up to get address
            eepromState = eepromGetAddress;
            eepromBitsToRx = 6;
            eepromAddress = 0;
        }
        break;

      case eepromGetAddress:
        eepromAddress <<= 1;
        eepromAddress += (regs.mear & MEAR_EEDI) ? 1 : 0;
        --eepromBitsToRx;

        // Done getting address
        if (eepromBitsToRx == 0) {

            if (eepromAddress >= EEPROM_SIZE)
                panic("EEPROM read access out of range!");

            switch (eepromAddress) {

              case EEPROM_PMATCH2_ADDR:
                eepromData = rom.perfectMatch[5];
                eepromData <<= 8;
                eepromData += rom.perfectMatch[4];
                break;

              case EEPROM_PMATCH1_ADDR:
                eepromData = rom.perfectMatch[3];
                eepromData <<= 8;
                eepromData += rom.perfectMatch[2];
                break;

              case EEPROM_PMATCH0_ADDR:
                eepromData = rom.perfectMatch[1];
                eepromData <<= 8;
                eepromData += rom.perfectMatch[0];
                break;

              default:
                panic("FreeBSD driver only uses EEPROM to read PMATCH!");
            }
            // Set up to read data
            eepromState = eepromRead;
            eepromBitsToRx = 16;

            // Clear data in bit
            regs.mear &= ~MEAR_EEDI;
        }
        break;

      case eepromRead:
        // Clear Data Out bit
        regs.mear &= ~MEAR_EEDO;
        // Set bit to value of current EEPROM bit
        regs.mear |= (eepromData & 0x8000) ? MEAR_EEDO : 0x0;

        eepromData <<= 1;
        --eepromBitsToRx;

        // All done
        if (eepromBitsToRx == 0) {
            eepromState = eepromStart;
        }
        break;

      default:
        panic("invalid EEPROM state");
    }

}

void
NSGigE::transferDone()
{
    if (txFifo.empty()) {
        DPRINTF(Ethernet, "transfer complete: txFifo empty...nothing to do\n");
        return;
    }

    DPRINTF(Ethernet, "transfer complete: data in txFifo...schedule xmit\n");

    if (txEvent.scheduled())
        txEvent.reschedule(curTick + cycles(1));
    else
        txEvent.schedule(curTick + cycles(1));
}

bool
NSGigE::rxFilter(const PacketPtr &packet)
{
    EthPtr eth = packet;
    bool drop = true;
    string type;

    const EthAddr &dst = eth->dst();
    if (dst.unicast()) {
        // If we're accepting all unicast addresses
        if (acceptUnicast)
            drop = false;

        // If we make a perfect match
        if (acceptPerfect && dst == rom.perfectMatch)
            drop = false;

        if (acceptArp && eth->type() == ETH_TYPE_ARP)
            drop = false;

    } else if (dst.broadcast()) {
        // if we're accepting broadcasts
        if (acceptBroadcast)
            drop = false;

    } else if (dst.multicast()) {
        // if we're accepting all multicasts
        if (acceptMulticast)
            drop = false;

        // Multicast hashing faked - all packets accepted
        if (multicastHashEnable)
            drop = false;
    }

    if (drop) {
        DPRINTF(Ethernet, "rxFilter drop\n");
        DDUMP(EthernetData, packet->data, packet->length);
    }

    return drop;
}

bool
NSGigE::recvPacket(PacketPtr packet)
{
    rxBytes += packet->length;
    rxPackets++;

    DPRINTF(Ethernet, "Receiving packet from wire, rxFifoAvail=%d\n",
            rxFifo.avail());

    if (!rxEnable) {
        DPRINTF(Ethernet, "receive disabled...packet dropped\n");
        interface->recvDone();
        return true;
    }

    if (!rxFilterEnable) {
        DPRINTF(Ethernet,
            "receive packet filtering disabled . . . packet dropped\n");
        interface->recvDone();
        return true;
    }

    if (rxFilter(packet)) {
        DPRINTF(Ethernet, "packet filtered...dropped\n");
        interface->recvDone();
        return true;
    }

    if (rxFifo.avail() < packet->length) {
#if TRACING_ON
        IpPtr ip(packet);
        TcpPtr tcp(ip);
        if (ip) {
            DPRINTF(Ethernet,
                    "packet won't fit in receive buffer...pkt ID %d dropped\n",
                    ip->id());
            if (tcp) {
                DPRINTF(Ethernet, "Seq=%d\n", tcp->seq());
            }
        }
#endif
        droppedPackets++;
        devIntrPost(ISR_RXORN);
        return false;
    }

    rxFifo.push(packet);
    interface->recvDone();

    rxKick();
    return true;
}

//=====================================================================
//
//
void
NSGigE::serialize(ostream &os)
{
    // Serialize the PciDev base class
    PciDev::serialize(os);

    /*
     * Finalize any DMA events now.
     */
    if (rxDmaReadEvent.scheduled())
        rxDmaReadCopy();
    if (rxDmaWriteEvent.scheduled())
        rxDmaWriteCopy();
    if (txDmaReadEvent.scheduled())
        txDmaReadCopy();
    if (txDmaWriteEvent.scheduled())
        txDmaWriteCopy();

    /*
     * Serialize the device registers
     */
    SERIALIZE_SCALAR(regs.command);
    SERIALIZE_SCALAR(regs.config);
    SERIALIZE_SCALAR(regs.mear);
    SERIALIZE_SCALAR(regs.ptscr);
    SERIALIZE_SCALAR(regs.isr);
    SERIALIZE_SCALAR(regs.imr);
    SERIALIZE_SCALAR(regs.ier);
    SERIALIZE_SCALAR(regs.ihr);
    SERIALIZE_SCALAR(regs.txdp);
    SERIALIZE_SCALAR(regs.txdp_hi);
    SERIALIZE_SCALAR(regs.txcfg);
    SERIALIZE_SCALAR(regs.gpior);
    SERIALIZE_SCALAR(regs.rxdp);
    SERIALIZE_SCALAR(regs.rxdp_hi);
    SERIALIZE_SCALAR(regs.rxcfg);
    SERIALIZE_SCALAR(regs.pqcr);
    SERIALIZE_SCALAR(regs.wcsr);
    SERIALIZE_SCALAR(regs.pcr);
    SERIALIZE_SCALAR(regs.rfcr);
    SERIALIZE_SCALAR(regs.rfdr);
    SERIALIZE_SCALAR(regs.brar);
    SERIALIZE_SCALAR(regs.brdr);
    SERIALIZE_SCALAR(regs.srr);
    SERIALIZE_SCALAR(regs.mibc);
    SERIALIZE_SCALAR(regs.vrcr);
    SERIALIZE_SCALAR(regs.vtcr);
    SERIALIZE_SCALAR(regs.vdr);
    SERIALIZE_SCALAR(regs.ccsr);
    SERIALIZE_SCALAR(regs.tbicr);
    SERIALIZE_SCALAR(regs.tbisr);
    SERIALIZE_SCALAR(regs.tanar);
    SERIALIZE_SCALAR(regs.tanlpar);
    SERIALIZE_SCALAR(regs.taner);
    SERIALIZE_SCALAR(regs.tesr);

    SERIALIZE_ARRAY(rom.perfectMatch, ETH_ADDR_LEN);
    SERIALIZE_ARRAY(rom.filterHash, FHASH_SIZE);

    SERIALIZE_SCALAR(ioEnable);

    /*
     * Serialize the data Fifos
     */
    rxFifo.serialize("rxFifo", os);
    txFifo.serialize("txFifo", os);

    /*
     * Serialize the various helper variables
     */
    bool txPacketExists = txPacket;
    SERIALIZE_SCALAR(txPacketExists);
    if (txPacketExists) {
        txPacket->length = txPacketBufPtr - txPacket->data;
        txPacket->serialize("txPacket", os);
        uint32_t txPktBufPtr = (uint32_t) (txPacketBufPtr - txPacket->data);
        SERIALIZE_SCALAR(txPktBufPtr);
    }

    bool rxPacketExists = rxPacket;
    SERIALIZE_SCALAR(rxPacketExists);
    if (rxPacketExists) {
        rxPacket->serialize("rxPacket", os);
        uint32_t rxPktBufPtr = (uint32_t) (rxPacketBufPtr - rxPacket->data);
        SERIALIZE_SCALAR(rxPktBufPtr);
    }

    SERIALIZE_SCALAR(txXferLen);
    SERIALIZE_SCALAR(rxXferLen);

    /*
     * Serialize DescCaches
     */
    SERIALIZE_SCALAR(txDescCache.link);
    SERIALIZE_SCALAR(txDescCache.bufptr);
    SERIALIZE_SCALAR(txDescCache.cmdsts);
    SERIALIZE_SCALAR(txDescCache.extsts);
    SERIALIZE_SCALAR(rxDescCache.link);
    SERIALIZE_SCALAR(rxDescCache.bufptr);
    SERIALIZE_SCALAR(rxDescCache.cmdsts);
    SERIALIZE_SCALAR(rxDescCache.extsts);
    SERIALIZE_SCALAR(extstsEnable);

    /*
     * Serialize tx state machine
     */
    int txState = this->txState;
    SERIALIZE_SCALAR(txState);
    SERIALIZE_SCALAR(txEnable);
    SERIALIZE_SCALAR(CTDD);
    SERIALIZE_SCALAR(txFragPtr);
    SERIALIZE_SCALAR(txDescCnt);
    int txDmaState = this->txDmaState;
    SERIALIZE_SCALAR(txDmaState);
    SERIALIZE_SCALAR(txKickTick);

    /*
     * Serialize rx state machine
     */
    int rxState = this->rxState;
    SERIALIZE_SCALAR(rxState);
    SERIALIZE_SCALAR(rxEnable);
    SERIALIZE_SCALAR(CRDD);
    SERIALIZE_SCALAR(rxPktBytes);
    SERIALIZE_SCALAR(rxFragPtr);
    SERIALIZE_SCALAR(rxDescCnt);
    int rxDmaState = this->rxDmaState;
    SERIALIZE_SCALAR(rxDmaState);
    SERIALIZE_SCALAR(rxKickTick);

    /*
     * Serialize EEPROM state machine
     */
    int eepromState = this->eepromState;
    SERIALIZE_SCALAR(eepromState);
    SERIALIZE_SCALAR(eepromClk);
    SERIALIZE_SCALAR(eepromBitsToRx);
    SERIALIZE_SCALAR(eepromOpcode);
    SERIALIZE_SCALAR(eepromAddress);
    SERIALIZE_SCALAR(eepromData);

    /*
     * If there's a pending transmit, store the time so we can
     * reschedule it later
     */
    Tick transmitTick = txEvent.scheduled() ? txEvent.when() - curTick : 0;
    SERIALIZE_SCALAR(transmitTick);

    /*
     * receive address filter settings
     */
    SERIALIZE_SCALAR(rxFilterEnable);
    SERIALIZE_SCALAR(acceptBroadcast);
    SERIALIZE_SCALAR(acceptMulticast);
    SERIALIZE_SCALAR(acceptUnicast);
    SERIALIZE_SCALAR(acceptPerfect);
    SERIALIZE_SCALAR(acceptArp);
    SERIALIZE_SCALAR(multicastHashEnable);

    /*
     * Keep track of pending interrupt status.
     */
    SERIALIZE_SCALAR(intrTick);
    SERIALIZE_SCALAR(cpuPendingIntr);
    Tick intrEventTick = 0;
    if (intrEvent)
        intrEventTick = intrEvent->when();
    SERIALIZE_SCALAR(intrEventTick);

}

void
NSGigE::unserialize(Checkpoint *cp, const std::string &section)
{
    // Unserialize the PciDev base class
    PciDev::unserialize(cp, section);

    UNSERIALIZE_SCALAR(regs.command);
    UNSERIALIZE_SCALAR(regs.config);
    UNSERIALIZE_SCALAR(regs.mear);
    UNSERIALIZE_SCALAR(regs.ptscr);
    UNSERIALIZE_SCALAR(regs.isr);
    UNSERIALIZE_SCALAR(regs.imr);
    UNSERIALIZE_SCALAR(regs.ier);
    UNSERIALIZE_SCALAR(regs.ihr);
    UNSERIALIZE_SCALAR(regs.txdp);
    UNSERIALIZE_SCALAR(regs.txdp_hi);
    UNSERIALIZE_SCALAR(regs.txcfg);
    UNSERIALIZE_SCALAR(regs.gpior);
    UNSERIALIZE_SCALAR(regs.rxdp);
    UNSERIALIZE_SCALAR(regs.rxdp_hi);
    UNSERIALIZE_SCALAR(regs.rxcfg);
    UNSERIALIZE_SCALAR(regs.pqcr);
    UNSERIALIZE_SCALAR(regs.wcsr);
    UNSERIALIZE_SCALAR(regs.pcr);
    UNSERIALIZE_SCALAR(regs.rfcr);
    UNSERIALIZE_SCALAR(regs.rfdr);
    UNSERIALIZE_SCALAR(regs.brar);
    UNSERIALIZE_SCALAR(regs.brdr);
    UNSERIALIZE_SCALAR(regs.srr);
    UNSERIALIZE_SCALAR(regs.mibc);
    UNSERIALIZE_SCALAR(regs.vrcr);
    UNSERIALIZE_SCALAR(regs.vtcr);
    UNSERIALIZE_SCALAR(regs.vdr);
    UNSERIALIZE_SCALAR(regs.ccsr);
    UNSERIALIZE_SCALAR(regs.tbicr);
    UNSERIALIZE_SCALAR(regs.tbisr);
    UNSERIALIZE_SCALAR(regs.tanar);
    UNSERIALIZE_SCALAR(regs.tanlpar);
    UNSERIALIZE_SCALAR(regs.taner);
    UNSERIALIZE_SCALAR(regs.tesr);

    UNSERIALIZE_ARRAY(rom.perfectMatch, ETH_ADDR_LEN);
    UNSERIALIZE_ARRAY(rom.filterHash, FHASH_SIZE);

    UNSERIALIZE_SCALAR(ioEnable);

    /*
     * unserialize the data fifos
     */
    rxFifo.unserialize("rxFifo", cp, section);
    txFifo.unserialize("txFifo", cp, section);

    /*
     * unserialize the various helper variables
     */
    bool txPacketExists;
    UNSERIALIZE_SCALAR(txPacketExists);
    if (txPacketExists) {
        txPacket = new PacketData(16384);
        txPacket->unserialize("txPacket", cp, section);
        uint32_t txPktBufPtr;
        UNSERIALIZE_SCALAR(txPktBufPtr);
        txPacketBufPtr = (uint8_t *) txPacket->data + txPktBufPtr;
    } else
        txPacket = 0;

    bool rxPacketExists;
    UNSERIALIZE_SCALAR(rxPacketExists);
    rxPacket = 0;
    if (rxPacketExists) {
        rxPacket = new PacketData(16384);
        rxPacket->unserialize("rxPacket", cp, section);
        uint32_t rxPktBufPtr;
        UNSERIALIZE_SCALAR(rxPktBufPtr);
        rxPacketBufPtr = (uint8_t *) rxPacket->data + rxPktBufPtr;
    } else
        rxPacket = 0;

    UNSERIALIZE_SCALAR(txXferLen);
    UNSERIALIZE_SCALAR(rxXferLen);

    /*
     * Unserialize DescCaches
     */
    UNSERIALIZE_SCALAR(txDescCache.link);
    UNSERIALIZE_SCALAR(txDescCache.bufptr);
    UNSERIALIZE_SCALAR(txDescCache.cmdsts);
    UNSERIALIZE_SCALAR(txDescCache.extsts);
    UNSERIALIZE_SCALAR(rxDescCache.link);
    UNSERIALIZE_SCALAR(rxDescCache.bufptr);
    UNSERIALIZE_SCALAR(rxDescCache.cmdsts);
    UNSERIALIZE_SCALAR(rxDescCache.extsts);
    UNSERIALIZE_SCALAR(extstsEnable);

    /*
     * unserialize tx state machine
     */
    int txState;
    UNSERIALIZE_SCALAR(txState);
    this->txState = (TxState) txState;
    UNSERIALIZE_SCALAR(txEnable);
    UNSERIALIZE_SCALAR(CTDD);
    UNSERIALIZE_SCALAR(txFragPtr);
    UNSERIALIZE_SCALAR(txDescCnt);
    int txDmaState;
    UNSERIALIZE_SCALAR(txDmaState);
    this->txDmaState = (DmaState) txDmaState;
    UNSERIALIZE_SCALAR(txKickTick);
    if (txKickTick)
        txKickEvent.schedule(txKickTick);

    /*
     * unserialize rx state machine
     */
    int rxState;
    UNSERIALIZE_SCALAR(rxState);
    this->rxState = (RxState) rxState;
    UNSERIALIZE_SCALAR(rxEnable);
    UNSERIALIZE_SCALAR(CRDD);
    UNSERIALIZE_SCALAR(rxPktBytes);
    UNSERIALIZE_SCALAR(rxFragPtr);
    UNSERIALIZE_SCALAR(rxDescCnt);
    int rxDmaState;
    UNSERIALIZE_SCALAR(rxDmaState);
    this->rxDmaState = (DmaState) rxDmaState;
    UNSERIALIZE_SCALAR(rxKickTick);
    if (rxKickTick)
        rxKickEvent.schedule(rxKickTick);

    /*
     * Unserialize EEPROM state machine
     */
    int eepromState;
    UNSERIALIZE_SCALAR(eepromState);
    this->eepromState = (EEPROMState) eepromState;
    UNSERIALIZE_SCALAR(eepromClk);
    UNSERIALIZE_SCALAR(eepromBitsToRx);
    UNSERIALIZE_SCALAR(eepromOpcode);
    UNSERIALIZE_SCALAR(eepromAddress);
    UNSERIALIZE_SCALAR(eepromData);

    /*
     * If there's a pending transmit, reschedule it now
     */
    Tick transmitTick;
    UNSERIALIZE_SCALAR(transmitTick);
    if (transmitTick)
        txEvent.schedule(curTick + transmitTick);

    /*
     * unserialize receive address filter settings
     */
    UNSERIALIZE_SCALAR(rxFilterEnable);
    UNSERIALIZE_SCALAR(acceptBroadcast);
    UNSERIALIZE_SCALAR(acceptMulticast);
    UNSERIALIZE_SCALAR(acceptUnicast);
    UNSERIALIZE_SCALAR(acceptPerfect);
    UNSERIALIZE_SCALAR(acceptArp);
    UNSERIALIZE_SCALAR(multicastHashEnable);

    /*
     * Keep track of pending interrupt status.
     */
    UNSERIALIZE_SCALAR(intrTick);
    UNSERIALIZE_SCALAR(cpuPendingIntr);
    Tick intrEventTick;
    UNSERIALIZE_SCALAR(intrEventTick);
    if (intrEventTick) {
        intrEvent = new IntrEvent(this, true);
        intrEvent->schedule(intrEventTick);
    }

    /*
     * re-add addrRanges to bus bridges
     */
    if (pioInterface) {
        pioInterface->addAddrRange(RangeSize(BARAddrs[0], BARSize[0]));
        pioInterface->addAddrRange(RangeSize(BARAddrs[1], BARSize[1]));
    }
}

Tick
NSGigE::cacheAccess(MemReqPtr &req)
{
    DPRINTF(EthernetPIO, "timing access to paddr=%#x (daddr=%#x)\n",
            req->paddr, req->paddr - addr);
    return curTick + pioLatency;
}

BEGIN_DECLARE_SIM_OBJECT_PARAMS(NSGigEInt)

    SimObjectParam<EtherInt *> peer;
    SimObjectParam<NSGigE *> device;

END_DECLARE_SIM_OBJECT_PARAMS(NSGigEInt)

BEGIN_INIT_SIM_OBJECT_PARAMS(NSGigEInt)

    INIT_PARAM_DFLT(peer, "peer interface", NULL),
    INIT_PARAM(device, "Ethernet device of this interface")

END_INIT_SIM_OBJECT_PARAMS(NSGigEInt)

CREATE_SIM_OBJECT(NSGigEInt)
{
    NSGigEInt *dev_int = new NSGigEInt(getInstanceName(), device);

    EtherInt *p = (EtherInt *)peer;
    if (p) {
        dev_int->setPeer(p);
        p->setPeer(dev_int);
    }

    return dev_int;
}

REGISTER_SIM_OBJECT("NSGigEInt", NSGigEInt)


BEGIN_DECLARE_SIM_OBJECT_PARAMS(NSGigE)

    Param<Addr> addr;
    Param<Tick> clock;
    Param<Tick> tx_delay;
    Param<Tick> rx_delay;
    Param<Tick> intr_delay;
    SimObjectParam<MemoryController *> mmu;
    SimObjectParam<PhysicalMemory *> physmem;
    Param<bool> rx_filter;
    Param<string> hardware_address;
    SimObjectParam<Bus*> io_bus;
    SimObjectParam<Bus*> payload_bus;
    SimObjectParam<HierParams *> hier;
    Param<Tick> pio_latency;
    Param<bool> dma_desc_free;
    Param<bool> dma_data_free;
    Param<Tick> dma_read_delay;
    Param<Tick> dma_write_delay;
    Param<Tick> dma_read_factor;
    Param<Tick> dma_write_factor;
    SimObjectParam<PciConfigAll *> configspace;
    SimObjectParam<PciConfigData *> configdata;
    SimObjectParam<Platform *> platform;
    Param<uint32_t> pci_bus;
    Param<uint32_t> pci_dev;
    Param<uint32_t> pci_func;
    Param<uint32_t> tx_fifo_size;
    Param<uint32_t> rx_fifo_size;
    Param<uint32_t> m5reg;
    Param<bool> dma_no_allocate;

END_DECLARE_SIM_OBJECT_PARAMS(NSGigE)

BEGIN_INIT_SIM_OBJECT_PARAMS(NSGigE)

    INIT_PARAM(addr, "Device Address"),
    INIT_PARAM(clock, "State machine processor frequency"),
    INIT_PARAM(tx_delay, "Transmit Delay"),
    INIT_PARAM(rx_delay, "Receive Delay"),
    INIT_PARAM(intr_delay, "Interrupt Delay in microseconds"),
    INIT_PARAM(mmu, "Memory Controller"),
    INIT_PARAM(physmem, "Physical Memory"),
    INIT_PARAM_DFLT(rx_filter, "Enable Receive Filter", true),
    INIT_PARAM(hardware_address, "Ethernet Hardware Address"),
    INIT_PARAM_DFLT(io_bus, "The IO Bus to attach to for headers", NULL),
    INIT_PARAM_DFLT(payload_bus, "The IO Bus to attach to for payload", NULL),
    INIT_PARAM_DFLT(hier, "Hierarchy global variables", &defaultHierParams),
    INIT_PARAM_DFLT(pio_latency, "Programmed IO latency in bus cycles", 1),
    INIT_PARAM_DFLT(dma_desc_free, "DMA of Descriptors is free", false),
    INIT_PARAM_DFLT(dma_data_free, "DMA of Data is free", false),
    INIT_PARAM_DFLT(dma_read_delay, "fixed delay for dma reads", 0),
    INIT_PARAM_DFLT(dma_write_delay, "fixed delay for dma writes", 0),
    INIT_PARAM_DFLT(dma_read_factor, "multiplier for dma reads", 0),
    INIT_PARAM_DFLT(dma_write_factor, "multiplier for dma writes", 0),
    INIT_PARAM(configspace, "PCI Configspace"),
    INIT_PARAM(configdata, "PCI Config data"),
    INIT_PARAM(platform, "Platform"),
    INIT_PARAM(pci_bus, "PCI bus"),
    INIT_PARAM(pci_dev, "PCI device number"),
    INIT_PARAM(pci_func, "PCI function code"),
    INIT_PARAM_DFLT(tx_fifo_size, "max size in bytes of txFifo", 131072),
    INIT_PARAM_DFLT(rx_fifo_size, "max size in bytes of rxFifo", 131072),
    INIT_PARAM(m5reg, "m5 register"),
    INIT_PARAM_DFLT(dma_no_allocate, "Should DMA reads allocate cache lines", true)

END_INIT_SIM_OBJECT_PARAMS(NSGigE)


CREATE_SIM_OBJECT(NSGigE)
{
    NSGigE::Params *params = new NSGigE::Params;

    params->name = getInstanceName();
    params->mmu = mmu;
    params->configSpace = configspace;
    params->configData = configdata;
    params->plat = platform;
    params->busNum = pci_bus;
    params->deviceNum = pci_dev;
    params->functionNum = pci_func;

    params->clock = clock;
    params->intr_delay = intr_delay;
    params->pmem = physmem;
    params->tx_delay = tx_delay;
    params->rx_delay = rx_delay;
    params->hier = hier;
    params->header_bus = io_bus;
    params->payload_bus = payload_bus;
    params->pio_latency = pio_latency;
    params->dma_desc_free = dma_desc_free;
    params->dma_data_free = dma_data_free;
    params->dma_read_delay = dma_read_delay;
    params->dma_write_delay = dma_write_delay;
    params->dma_read_factor = dma_read_factor;
    params->dma_write_factor = dma_write_factor;
    params->rx_filter = rx_filter;
    params->eaddr = hardware_address;
    params->tx_fifo_size = tx_fifo_size;
    params->rx_fifo_size = rx_fifo_size;
    params->m5reg = m5reg;
    params->dma_no_allocate = dma_no_allocate;
    return new NSGigE(params);
}

REGISTER_SIM_OBJECT("NSGigE", NSGigE)<|MERGE_RESOLUTION|>--- conflicted
+++ resolved
@@ -1429,11 +1429,7 @@
 {
     memset(&regs, 0, sizeof(regs));
     regs.config = (CFGR_LNKSTS | CFGR_TBI_EN | CFGR_MODE_1000);
-<<<<<<< HEAD
     regs.mear = 0x12;
-=======
-    regs.mear = 0x22;
->>>>>>> b64eae5e
     regs.txcfg = 0x120; // set drain threshold to 1024 bytes and
                         // fill threshold to 32 bytes
     regs.rxcfg = 0x4;   // set drain threshold to 16 bytes
