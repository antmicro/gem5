--- conflicted
+++ resolved
@@ -403,10 +403,6 @@
     RegType_t type;
     int disk;
 
-<<<<<<< HEAD
-
-=======
->>>>>>> 74fd4f68
     /*   union
      *   +--  --+--  --+--  --+--  --+
      *   |  0   |  1   |  2   |  3   |
@@ -435,17 +431,6 @@
       case BMI_BLOCK:
         switch (req->size) {
           case sizeof(uint8_t):
-<<<<<<< HEAD
-            memcpy(&byte, &bmi_regs[offset], sizeof(uint8_t));
-            *data = byte;
-            break;
-          case sizeof(uint16_t):
-            memcpy(&byte, &bmi_regs[offset], sizeof(uint16_t));
-            *(uint16_t*)data = htoa(word[0]);
-            break;
-          case sizeof(uint32_t):
-            memcpy(&byte, &bmi_regs[offset], sizeof(uint32_t));
-=======
             memcpy(&byte, &bmi_regs.data[offset], sizeof(uint8_t));
             *data = byte;
             break;
@@ -455,7 +440,6 @@
             break;
           case sizeof(uint32_t):
             memcpy(&byte, &bmi_regs.data[offset], sizeof(uint32_t));
->>>>>>> 74fd4f68
             *(uint32_t*)data = htoa(dword);
             break;
           default:
@@ -496,11 +480,8 @@
                 panic("IDE read of command reg of invalid size: %#x\n", req->size);
         }
         break;
-<<<<<<< HEAD
-=======
       default:
         panic("IDE controller read of unknown register block type!\n");
->>>>>>> 74fd4f68
     }
 
     DPRINTF(IdeCtrl, "read from offset: %#x size: %#x data: %#x\n",
@@ -523,15 +504,9 @@
         uint32_t dword;
     };
 
-<<<<<<< HEAD
-    DPRINTF(IdeCtrl, "write to offset: %#x size: %#x data: %#x\n",
-            offset, req->size,
-            (*(uint32_t *)data) & (0xffffffff >> 8 * (4 - req->size)));
-=======
     dword = 0;
 
     parseAddr(req->paddr, offset, primary, type);
->>>>>>> 74fd4f68
 
     uint8_t oldVal, newVal;
 
