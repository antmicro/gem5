/*
 * Copyright (c) 2011 ARM Limited
 * All rights reserved
 *
 * The license below extends only to copyright in the software and shall
 * not be construed as granting a license to any other intellectual
 * property including but not limited to intellectual property relating
 * to a hardware implementation of the functionality of the software
 * licensed hereunder.  You may use the software subject to the license
 * terms below provided that you ensure that this notice is replicated
 * unmodified and in its entirety in all distributions of the software,
 * modified or unmodified, in source code or in binary form.
 *
 * Copyright (c) 2003-2006 The Regents of The University of Michigan
 * Copyright (c) 2011 Regents of the University of California
 * All rights reserved.
 *
 * Redistribution and use in source and binary forms, with or without
 * modification, are permitted provided that the following conditions are
 * met: redistributions of source code must retain the above copyright
 * notice, this list of conditions and the following disclaimer;
 * redistributions in binary form must reproduce the above copyright
 * notice, this list of conditions and the following disclaimer in the
 * documentation and/or other materials provided with the distribution;
 * neither the name of the copyright holders nor the names of its
 * contributors may be used to endorse or promote products derived from
 * this software without specific prior written permission.
 *
 * THIS SOFTWARE IS PROVIDED BY THE COPYRIGHT HOLDERS AND CONTRIBUTORS
 * "AS IS" AND ANY EXPRESS OR IMPLIED WARRANTIES, INCLUDING, BUT NOT
 * LIMITED TO, THE IMPLIED WARRANTIES OF MERCHANTABILITY AND FITNESS FOR
 * A PARTICULAR PURPOSE ARE DISCLAIMED. IN NO EVENT SHALL THE COPYRIGHT
 * OWNER OR CONTRIBUTORS BE LIABLE FOR ANY DIRECT, INDIRECT, INCIDENTAL,
 * SPECIAL, EXEMPLARY, OR CONSEQUENTIAL DAMAGES (INCLUDING, BUT NOT
 * LIMITED TO, PROCUREMENT OF SUBSTITUTE GOODS OR SERVICES; LOSS OF USE,
 * DATA, OR PROFITS; OR BUSINESS INTERRUPTION) HOWEVER CAUSED AND ON ANY
 * THEORY OF LIABILITY, WHETHER IN CONTRACT, STRICT LIABILITY, OR TORT
 * (INCLUDING NEGLIGENCE OR OTHERWISE) ARISING IN ANY WAY OUT OF THE USE
 * OF THIS SOFTWARE, EVEN IF ADVISED OF THE POSSIBILITY OF SUCH DAMAGE.
 *
 * Authors: Steve Reinhardt
 *          Lisa Hsu
 *          Nathan Binkert
 *          Ali Saidi
 *          Rick Strong
 */

#include "arch/isa_traits.hh"
#include "arch/remote_gdb.hh"
#include "arch/utility.hh"
#include "arch/vtophys.hh"
#include "base/loader/object_file.hh"
#include "base/loader/symtab.hh"
#include "base/trace.hh"
#include "config/the_isa.hh"
#include "cpu/thread_context.hh"
#include "debug/Loader.hh"
<<<<<<< HEAD
#include "kern/kernel_stats.hh"
=======
#include "debug/WorkItems.hh"
>>>>>>> a7394ad6
#include "mem/mem_object.hh"
#include "mem/physical.hh"
#include "mem/vport.hh"
#include "params/System.hh"
#include "sim/byteswap.hh"
#include "sim/debug.hh"
#include "sim/full_system.hh"
#include "sim/system.hh"

using namespace std;
using namespace TheISA;

vector<System *> System::systemList;

int System::numSystemsRunning = 0;

System::System(Params *p)
    : SimObject(p), physmem(p->physmem), _numContexts(0), pagePtr(0),
      init_param(p->init_param),
      loadAddrMask(p->load_addr_mask),
      nextPID(0),
      memoryMode(p->mem_mode),
      workItemsBegin(0),
      workItemsEnd(0),
      numWorkIds(p->num_work_ids),
      _params(p),
      totalNumInsts(0),
      instEventQueue("system instruction-based event queue")
{
    // add self to global system list
    systemList.push_back(this);

    /** Keep track of all memories we can execute code out of
     * in our system
     */
    for (int x = 0; x < p->memories.size(); x++) {
        if (!p->memories[x])
            continue;
        memRanges.push_back(RangeSize(p->memories[x]->start(),
                                      p->memories[x]->size()));
    }

    if (FullSystem) {
        kernelSymtab = new SymbolTable;
        if (!debugSymbolTable)
            debugSymbolTable = new SymbolTable;


        /**
         * Get a functional port to memory
         */
        Port *mem_port;
        functionalPort = new FunctionalPort(name() + "-fport");
        mem_port = physmem->getPort("functional");
        functionalPort->setPeer(mem_port);
        mem_port->setPeer(functionalPort);

        virtPort = new VirtualPort(name() + "-fport");
        mem_port = physmem->getPort("functional");
        virtPort->setPeer(mem_port);
        mem_port->setPeer(virtPort);


        /**
         * Load the kernel code into memory
         */
        if (params()->kernel == "") {
            inform("No kernel set for full system simulation. "
                    "Assuming you know what you're doing...\n");
        } else {
            // Load kernel code
            kernel = createObjectFile(params()->kernel);
            inform("kernel located at: %s", params()->kernel);

            if (kernel == NULL)
                fatal("Could not load kernel file %s", params()->kernel);

            // Load program sections into memory
            kernel->loadSections(functionalPort, loadAddrMask);

            // setup entry points
            kernelStart = kernel->textBase();
            kernelEnd = kernel->bssBase() + kernel->bssSize();
            kernelEntry = kernel->entryPoint();

            // load symbols
            if (!kernel->loadGlobalSymbols(kernelSymtab))
                fatal("could not load kernel symbols\n");

            if (!kernel->loadLocalSymbols(kernelSymtab))
                fatal("could not load kernel local symbols\n");

            if (!kernel->loadGlobalSymbols(debugSymbolTable))
                fatal("could not load kernel symbols\n");

            if (!kernel->loadLocalSymbols(debugSymbolTable))
                fatal("could not load kernel local symbols\n");

            DPRINTF(Loader, "Kernel start = %#x\n", kernelStart);
            DPRINTF(Loader, "Kernel end   = %#x\n", kernelEnd);
            DPRINTF(Loader, "Kernel entry = %#x\n", kernelEntry);
            DPRINTF(Loader, "Kernel loaded...\n");
        }
    }

    // increment the number of running systms
    numSystemsRunning++;

    activeCpus.clear();
}

System::~System()
{
    delete kernelSymtab;
    delete kernel;
<<<<<<< HEAD
=======
#else
    panic("System::fixFuncEventAddr needs to be rewritten "
          "to work with syscall emulation");
#endif // FULL_SYSTEM}

    for (uint32_t j = 0; j < numWorkIds; j++)
        delete workItemStats[j];
>>>>>>> a7394ad6
}

void
System::setMemoryMode(Enums::MemoryMode mode)
{
    assert(getState() == Drained);
    memoryMode = mode;
}

bool System::breakpoint()
{
    if (remoteGDB.size())
        return remoteGDB[0]->breakpoint();
    return false;
}

/**
 * Setting rgdb_wait to a positive integer waits for a remote debugger to
 * connect to that context ID before continuing.  This should really
   be a parameter on the CPU object or something...
 */
int rgdb_wait = -1;

int
System::registerThreadContext(ThreadContext *tc, int assigned)
{
    int id;
    if (assigned == -1) {
        for (id = 0; id < threadContexts.size(); id++) {
            if (!threadContexts[id])
                break;
        }

        if (threadContexts.size() <= id)
            threadContexts.resize(id + 1);
    } else {
        if (threadContexts.size() <= assigned)
            threadContexts.resize(assigned + 1);
        id = assigned;
    }

    if (threadContexts[id])
        fatal("Cannot have two CPUs with the same id (%d)\n", id);

    threadContexts[id] = tc;
    _numContexts++;

    int port = getRemoteGDBPort();
    if (port) {
        RemoteGDB *rgdb = new RemoteGDB(this, tc);
        GDBListener *gdbl = new GDBListener(rgdb, port + id);
        gdbl->listen();

        if (rgdb_wait != -1 && rgdb_wait == id)
            gdbl->accept();

        if (remoteGDB.size() <= id) {
            remoteGDB.resize(id + 1);
        }

        remoteGDB[id] = rgdb;
    }

    activeCpus.push_back(false);

    return id;
}

int
System::numRunningContexts()
{
    int running = 0;
    for (int i = 0; i < _numContexts; ++i) {
        if (threadContexts[i]->status() != ThreadContext::Halted)
            ++running;
    }
    return running;
}

void
System::initState()
{
    if (FullSystem) {
        int i;
        for (i = 0; i < threadContexts.size(); i++)
            TheISA::startupCPU(threadContexts[i], i);
    }
}

void
System::replaceThreadContext(ThreadContext *tc, int context_id)
{
    if (context_id >= threadContexts.size()) {
        panic("replaceThreadContext: bad id, %d >= %d\n",
              context_id, threadContexts.size());
    }

    threadContexts[context_id] = tc;
    if (context_id < remoteGDB.size())
        remoteGDB[context_id]->replaceThreadContext(tc);
}

Addr
System::allocPhysPages(int npages)
{
    Addr return_addr = pagePtr << LogVMPageSize;
    pagePtr += npages;
    if (return_addr >= physmem->size())
        fatal("Out of memory, please increase size of physical memory.");
    return return_addr;
}

Addr
System::memSize()
{
    return physmem->size();
}

Addr
System::freeMemSize()
{
   return physmem->size() - (pagePtr << LogVMPageSize);
}

bool
System::isMemory(const Addr addr) const
{
    std::list<Range<Addr> >::const_iterator i;
    for (i = memRanges.begin(); i != memRanges.end(); i++) {
        if (*i == addr)
            return true;
    }
    return false;
}

void
System::resume()
{
    SimObject::resume();
    totalNumInsts = 0;
}

void
System::serialize(ostream &os)
{
    if (FullSystem)
        kernelSymtab->serialize("kernel_symtab", os);
    SERIALIZE_SCALAR(pagePtr);
    SERIALIZE_SCALAR(nextPID);
}


void
System::unserialize(Checkpoint *cp, const string &section)
{
    if (FullSystem)
        kernelSymtab->unserialize("kernel_symtab", cp, section);
    UNSERIALIZE_SCALAR(pagePtr);
    UNSERIALIZE_SCALAR(nextPID);
}

void
System::regStats()
{
    for (uint32_t j = 0; j < numWorkIds ; j++) {
        workItemStats[j] = new Stats::Histogram();
        stringstream namestr;
        ccprintf(namestr, "work_item_type%d", j);
        workItemStats[j]->init(20)
                         .name(name() + "." + namestr.str())
                         .desc("Run time stat for" + namestr.str())
                         .prereq(*workItemStats[j]);
    }
}

void
System::workItemEnd(uint32_t tid, uint32_t workid)
{
    std::pair<uint32_t,uint32_t> p(tid, workid);
    if (!lastWorkItemStarted.count(p))
        return;

    Tick samp = curTick() - lastWorkItemStarted[p];
    DPRINTF(WorkItems, "Work item end: %d\t%d\t%lld\n", tid, workid, samp);

    if (workid >= numWorkIds)
        fatal("Got workid greater than specified in system configuration\n");

    workItemStats[workid]->sample(samp);
    lastWorkItemStarted.erase(p);
}

void
System::printSystems()
{
    vector<System *>::iterator i = systemList.begin();
    vector<System *>::iterator end = systemList.end();
    for (; i != end; ++i) {
        System *sys = *i;
        cerr << "System " << sys->name() << ": " << hex << sys << endl;
    }
}

void
printSystems()
{
    System::printSystems();
}

const char *System::MemoryModeStrings[3] = {"invalid", "atomic",
    "timing"};

System *
SystemParams::create()
{
    return new System(this);
}<|MERGE_RESOLUTION|>--- conflicted
+++ resolved
@@ -55,11 +55,8 @@
 #include "config/the_isa.hh"
 #include "cpu/thread_context.hh"
 #include "debug/Loader.hh"
-<<<<<<< HEAD
+#include "debug/WorkItems.hh"
 #include "kern/kernel_stats.hh"
-=======
-#include "debug/WorkItems.hh"
->>>>>>> a7394ad6
 #include "mem/mem_object.hh"
 #include "mem/physical.hh"
 #include "mem/vport.hh"
@@ -175,16 +172,9 @@
 {
     delete kernelSymtab;
     delete kernel;
-<<<<<<< HEAD
-=======
-#else
-    panic("System::fixFuncEventAddr needs to be rewritten "
-          "to work with syscall emulation");
-#endif // FULL_SYSTEM}
 
     for (uint32_t j = 0; j < numWorkIds; j++)
         delete workItemStats[j];
->>>>>>> a7394ad6
 }
 
 void
