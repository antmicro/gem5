# Copyright 2019 Google, Inc.
#
# Redistribution and use in source and binary forms, with or without
# modification, are permitted provided that the following conditions are
# met: redistributions of source code must retain the above copyright
# notice, this list of conditions and the following disclaimer;
# redistributions in binary form must reproduce the above copyright
# notice, this list of conditions and the following disclaimer in the
# documentation and/or other materials provided with the distribution;
# neither the name of the copyright holders nor the names of its
# contributors may be used to endorse or promote products derived from
# this software without specific prior written permission.
#
# THIS SOFTWARE IS PROVIDED BY THE COPYRIGHT HOLDERS AND CONTRIBUTORS
# "AS IS" AND ANY EXPRESS OR IMPLIED WARRANTIES, INCLUDING, BUT NOT
# LIMITED TO, THE IMPLIED WARRANTIES OF MERCHANTABILITY AND FITNESS FOR
# A PARTICULAR PURPOSE ARE DISCLAIMED. IN NO EVENT SHALL THE COPYRIGHT
# OWNER OR CONTRIBUTORS BE LIABLE FOR ANY DIRECT, INDIRECT, INCIDENTAL,
# SPECIAL, EXEMPLARY, OR CONSEQUENTIAL DAMAGES (INCLUDING, BUT NOT
# LIMITED TO, PROCUREMENT OF SUBSTITUTE GOODS OR SERVICES; LOSS OF USE,
# DATA, OR PROFITS; OR BUSINESS INTERRUPTION) HOWEVER CAUSED AND ON ANY
# THEORY OF LIABILITY, WHETHER IN CONTRACT, STRICT LIABILITY, OR TORT
# (INCLUDING NEGLIGENCE OR OTHERWISE) ARISING IN ANY WAY OUT OF THE USE
# OF THIS SOFTWARE, EVEN IF ADVISED OF THE POSSIBILITY OF SUCH DAMAGE.

Import('*')

protocol_dir = Dir('..').Dir('protocol')

for name in ('x1', 'x2', 'x3', 'x4'):
    ArmFastModelComponent(Dir(name).File(name + '.sgproj'),
                          Dir(name).File(name + '.lisa'),
                          protocol_dir.File(
                              'ExportedClockRateControlProtocol.lisa')
                          ).prepare_env(env)

SimObject('FastModelCortexA76.py', sim_objects=[
    'FastModelCortexA76', 'FastModelCortexA76Cluster'] +
<<<<<<< HEAD
    [f'FastModelScxEvsCortexA76x{num}' for num in (1, 2, 3, 4)])
Source('cortex_a76.cc')
Source('evs.cc')
Source('thread_context.cc')
=======
    [f'FastModelScxEvsCortexA76x{num}' for num in (1, 2, 3, 4)],
    tags='arm fastmodel')
Source('cortex_a76.cc', tags='arm fastmodel')
Source('evs.cc', tags='arm fastmodel')
Source('thread_context.cc', tags='arm fastmodel')
>>>>>>> 962de4c6
<|MERGE_RESOLUTION|>--- conflicted
+++ resolved
@@ -36,15 +36,8 @@
 
 SimObject('FastModelCortexA76.py', sim_objects=[
     'FastModelCortexA76', 'FastModelCortexA76Cluster'] +
-<<<<<<< HEAD
-    [f'FastModelScxEvsCortexA76x{num}' for num in (1, 2, 3, 4)])
-Source('cortex_a76.cc')
-Source('evs.cc')
-Source('thread_context.cc')
-=======
     [f'FastModelScxEvsCortexA76x{num}' for num in (1, 2, 3, 4)],
     tags='arm fastmodel')
 Source('cortex_a76.cc', tags='arm fastmodel')
 Source('evs.cc', tags='arm fastmodel')
-Source('thread_context.cc', tags='arm fastmodel')
->>>>>>> 962de4c6
+Source('thread_context.cc', tags='arm fastmodel')